## 0.11 (unreleased)
This release contains *lots* of breaking changes. These were necessary to continue Rspotify's development, and no more versions like this should happen again. Lots of internal code was rewritten to make Rspotify more flexible, performant and easier to use. Sorry for the inconvenience!

If we missed any change or there's something you'd like to discuss about this version, please open a new issue and let us know.

- Rewritten documentation in hopes that it's easier to get started with Rspotify.
- Reduced the number of examples. Instead of having an example for each endpoint, which is repetitive and unhelpful for newcomers, some real-life examples are now included. If you'd like to add your own example, please do! ([#113](https://github.com/ramsayleung/rspotify/pull/113))
- Add `add_item_to_queue` endpoint.
- Fix race condition when using a single client from multiple threads ([#114](https://github.com/ramsayleung/rspotify/pull/114)).
- Rspotify should now be considerably lighter and less bloated ([discussion in #108](https://github.com/ramsayleung/rspotify/issues/108)):
  + Remove unused dependencies: `base64`, `env_logger`, `random`, `url`.
  + Remove `itertools` dependency by using the standard library.
  + Remove `rand` in place of `getrandom` to [reduce total dependencies and compile times](https://github.com/ramsayleung/rspotify/issues/108#issuecomment-673587185).
  + Cleanup, reduced repetitive code and boilerplate internally in several places ([#117](https://github.com/ramsayleung/rspotify/pull/117), [#113](https://github.com/ramsayleung/rspotify/pull/113), [#107](https://github.com/ramsayleung/rspotify/pull/107), [#106](https://github.com/ramsayleung/rspotify/pull/106)).
- Updated dependencies to the latest versions, integrated Dependabot to keep track of them ([#105](https://github.com/ramsayleung/rspotify/pull/105), [#111](https://github.com/ramsayleung/rspotify/pull/111)).

**Breaking changes:**
- `SpotifyClientCredentials` has been renamed to `Credentials` ([#129](https://github.com/ramsayleung/rspotify/pull/129)), and its members `client_id` and `client_secret` to `id` and `secret`, respectively.
- `TokenInfo` has been renamed to `Token`. It no longer has the `token_type` member, as it's always `Bearer` for now ([#129](https://github.com/ramsayleung/rspotify/pull/129)).
- `SpotifyOAuth` has been renamed to `OAuth`. It only contains the necessary parameters for OAuth authorization instead of repeating the items from `Credentials` and `Spotify`, so `client_id`, `client_secret` and `cache_path` are no longer in `OAuth` ([#129](https://github.com/ramsayleung/rspotify/pull/129)).
- `TokenBuilder` and `OAuthBuilder` will only read from environment variables when `from_env` is used, instead of `default`.
- `dotenv` support is now optional. You can enable it with the `env-file` feature to have the same behavior as before ([#108](https://github.com/ramsayleung/rspotify/issues/108)). It may be used with `from_env` as well.
- Renamed environmental variables to `RSPOTIFY_CLIENT_ID`, `RSPOTIFY_CLIENT_SECRET` and `RSPOTIFY_REDIRECT_URI` to avoid name collisions with other libraries that use OAuth2 ([#118](https://github.com/ramsayleung/rspotify/issues/118)).
- All fallible calls in the client return a `ClientResult` rather than using `failure`, which is equivalent to a `Result<T, ClientError>`.
- `ApiError` is now `APIError` for consistency.
- A real builder pattern is used now. For example, `Token` is constructed now with `TokenBuilder::default().access_token("...").build().unwrap()`. This has been applied to `Spotify`, `OAuth`, `Token` and `Credentials` ([#129](https://github.com/ramsayleung/rspotify/pull/129)).
- The `blocking` module has been removed, since Rspotify is able to use multiple HTTP clients now. `reqwest` and `ureq` are currently supported, meaning that you can still use blocking code by enabling the `client-ureq` feature and a TLS like `ureq-rustls-tls`. Read the docs for more information ([#129](https://github.com/ramsayleung/rspotify/pull/129)).
- The authentication process has been completely rewritten in order to make it more performant and robust. Please read the docs to learn more about how that works now ([#129](https://github.com/ramsayleung/rspotify/pull/129)). These are the main changes:
    + `TokenInfo::get_cached_token` is now `TokenBuilder::from_cache` and `Spotify::read_token_cache` (using the internal cache path). Instead of panicking, the resulting `TokenBuilder` may be empty (and `build` will fail).
    + `Spotify::save_token_info` is now `Token::write_cache` and `Spotify::write_token_cache`. The latter uses the client's set cache path for the write. These functions also now return `ClientResult` instead of panicking.
    + `Spotify::is_token_expired` is now `Token::is_expired`.
    + `SpotifyOAuth2::get_authorize_url` is now `Spotify::get_authorize_url`, and it returns `ClientResult<String>` instead of panicking.
    + `SpotifyOAuth2::refresh_access_token[_without_cache]` are now `Spotify::refresh_user_token[_with_cache]`. It returns `ClientResult<()>`, and the resulting token will be saved internally instead of returned.
    + `SpotifyOAuth2::request_client_token[_without_cache]` are now `Spotify::request_client_token[_with_cache]`. It returns `ClientResult<()>`, and the resulting token will be saved internally instead of returned.
    + `SpotifyOAuth2::get_access_token[_without_cache]` are now `Spotify::request_user_token[_with_cache]`. It returns `ClientResult<()>`, and the resulting token will be saved internally instead of returned.
    + `get_token[_without_cache]` is now `Spotify::prompt_for_user_token[_without_cache]`. It returns `ClientResult<()>`, and the resulting token will be saved internally instead of returned.
- CLI-exclusive functions and  are now optional under the `cli` feature:
    + `Spotify::prompt_for_user_token[_without_cache]`
    + The `ClientError::CLI` variant, for whenever user interaction goes wrong
- Fix typo in `user_playlist_remove_specific_occurrenes_of_tracks`, now it's `user_playlist_remove_specific_occurrences_of_tracks`.
<<<<<<< HEAD
- Fix typo in `transfer_playback`: `device_id` to `device_ids`.
=======
- All fallible calls in the client return a `ClientError` rather than using `failure`.
- Changed type of `track` in `PlayHistory` to `FullTrack` ([#139](https://github.com/ramsayleung/rspotify/pull/139)).
>>>>>>> edcf26e6

## 0.10 (2020/07/01)

- Add `get_access_token_without_cache` and `refresh_access_token_without_cache` to get and refresh access token without caching it.
- Add `cross compile` support.
- Add `podcast` support:
  + add `save_shows` endpoint.
  + add `get_saved_shows` endpoint.
  + add `get_a_show` endpoint.
  + add `get_several_shows` endpoint.
  + add `get_shows_episodes` endpoint.
  + add `get_an_episode` endpoint.
  + add `get_several_episodes` endpoint.
  + add `check_users_saved_shows` endpoint.
  + add `remove_users_saved_shows` endpoint

  **Breaking Change**
  + update the `current_playing` endpoint, add a new parameter named `additional_types`, and add some new fields for return object, change the return object type from `SimplifiedPlayingContext` to `CurrentlyPlaybackContext.`
  + update the `current_playback` endpoint, add a new parameter named `current_playback`, and add some new fields for return object, change the return object type from `FullPlayingContext` to `CurrentlyPlaybackContext`.
  + update the `search` endpoint, which adds support of podcast shows and spisodes, add a new parameter named `include_external`, change `search` function from private to public.
  + remove `search_album`, `search_artist`, `search_playlist`, and `search_track`, now there is only search method left, it's the `search` endpoint.

## 0.9 (2020/02/28)

- Adds `async/await` support.
- Keeps the previous synchronous API, enabled by extra feature `blocking`, disabled by default.
- Shorten the import path.
- Add missing `Show` and `Episode` types.

## 0.8 (2020/01/30)

- Provide more informational error strings for API.
- Fix tuneable attribute passing for recommendations.
- Support system proxy setting.
- Add two endpoint functions: `current_user_saved_albums_contains`, `user_artist_check_follow`.
- (Breaking change)Change `AlbumType::from_str`, `SearchType::from_str`, `RepeatState::from_str`, `Country::from_str`, `TimeRange::from_str`, `Type::from_str`, `AlbumType::from_str`, implement `FromStr` trait for all of them.

## 0.7 (2019/10/11)

- Code optimize, remove a unnecessary mut and add a missing reference
- Fix reqwest breaking change
- Add missing devices type
- Add `position_ms` to `start_playback`

## 0.6 (2019/07/22)

- Make PrivateUser country optional

## 0.5 (2019/04/30)

- Replace println! with log!
- FIx errors when email or birthdate are missing
- Fix de-serialization panics for null values
- Implement unsaving albums and unfollowing users/artists

## 0.4 (2019/03/23)

- Allow application to perform error handling

## 0.3 (2019/02/20)

- update dependencies to fix issus on Windows
- fix failed test

## 0.2.6 (2018/12/20)

- Hide warning on successful authentication
- Remove unneeded extern crate from  examples/new_releases.rs
- Changes to Spotify.user_playlist and Spotify.playlist methods
- add new field `Unknown` for `DeviceType` enum

## 0.2.5 (2018/10/05)

- update reqwest to 0.9

## 0.2.4 (2018/08/19)

- add debug and clone derives to spotify client and credentials
- Change state field for authorization URL to have default
- Fix show_dialog field to be checked before setting true 
_ Fix typo in show_dialog

## 0.1.0 (2018/02/20)

- rspotify first release, Cheers!<|MERGE_RESOLUTION|>--- conflicted
+++ resolved
@@ -38,12 +38,8 @@
     + `Spotify::prompt_for_user_token[_without_cache]`
     + The `ClientError::CLI` variant, for whenever user interaction goes wrong
 - Fix typo in `user_playlist_remove_specific_occurrenes_of_tracks`, now it's `user_playlist_remove_specific_occurrences_of_tracks`.
-<<<<<<< HEAD
 - Fix typo in `transfer_playback`: `device_id` to `device_ids`.
-=======
-- All fallible calls in the client return a `ClientError` rather than using `failure`.
 - Changed type of `track` in `PlayHistory` to `FullTrack` ([#139](https://github.com/ramsayleung/rspotify/pull/139)).
->>>>>>> edcf26e6
 
 ## 0.10 (2020/07/01)
 
