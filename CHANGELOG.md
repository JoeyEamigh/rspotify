--- conflicted
+++ resolved
@@ -45,14 +45,11 @@
   + `FullShow`
   + `FullTrack`
   + `Image`
-<<<<<<< HEAD
-  + `PlayableItem`
-=======
->>>>>>> ec3f24da
   + `Offset`
   + `PageCategory`
   + `Page`
   + `PlayHistory`
+  + `PlayableItem`
   + `PlayingItem` 
   + `PlaylistItem`
   + `PlaylistResult`
