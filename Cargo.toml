[package]
authors = [
    "Ramsay Leung <ramsayleung@gmail.com>",
    "Mario Ortiz Manero <marioortizmanero@gmail.com>"
]
name = "rspotify"
version = "0.11.5"
license = "MIT"
readme = "README.md"
description = "Spotify API wrapper"
homepage = "https://github.com/ramsayleung/rspotify"
repository = "https://github.com/ramsayleung/rspotify"
keywords = ["spotify", "api"]
<<<<<<< HEAD
edition = "2021"
rust-version = "1.56"
=======
categories = ["api-bindings", "multimedia::audio"]
edition = "2018"
>>>>>>> ddb6f491

[workspace]
members = [
    "rspotify-macros",
    "rspotify-model",
    "rspotify-http"
]
exclude = [
    "examples/webapp"
]

[dependencies]
rspotify-macros = { path = "rspotify-macros", version = "0.11.5" }
rspotify-model = { path = "rspotify-model", version = "0.11.5" }
rspotify-http = { path = "rspotify-http", version = "0.11.5", default-features = false }

async-stream = { version = "0.3.2", optional = true }
async-trait = { version = "0.1.51", optional = true }
base64 = "0.13.0"
chrono = { version = "0.4.19", features = ["serde", "rustc-serialize"] }
dotenv = { version = "0.15.0", optional = true }
futures = { version = "0.3.17", optional = true }
getrandom = "0.2.3"
log = "0.4.14"
maybe-async = "0.2.6"
serde = { version = "1.0.130", default-features = false }
serde_json = "1.0.67"
sha2 = "0.10.0"
thiserror = "1.0.29"
url = "2.2.2"
webbrowser = { version = "0.7.0", optional = true }

[dev-dependencies]
env_logger = { version = "0.9.0", default-features = false }
tokio = { version = "1.11.0", features = ["rt-multi-thread", "macros"] }
futures-util = "0.3.17"

[features]
default = ["client-reqwest", "reqwest-default-tls"]

### Client ###
cli = ["webbrowser"]
env-file = ["dotenv"]

### HTTP ###
# Available clients. By default they don't include a TLS so that it can be
# configured.
client-ureq = ["rspotify-http/client-ureq", "__sync"]
client-reqwest = ["rspotify-http/client-reqwest", "__async"]

# Passing the TLS features to reqwest.
reqwest-default-tls = ["rspotify-http/reqwest-default-tls"]
reqwest-rustls-tls = ["rspotify-http/reqwest-rustls-tls"]
reqwest-native-tls = ["rspotify-http/reqwest-native-tls"]
reqwest-native-tls-vendored = ["rspotify-http/reqwest-native-tls-vendored"]
# Same for ureq.
ureq-rustls-tls = ["rspotify-http/ureq-rustls-tls"]

# Internal features for checking async or sync compilation
__async = ["futures", "async-stream", "async-trait"]
__sync = ["maybe-async/is_sync"]

[package.metadata.docs.rs]
# When generating the docs, we also want to include the CLI methods, and working
# links for `dotenv`. We generate them for ureq so that the function signatures
# of the endpoints don't look gnarly (because of `async-trait`).
features = ["cli", "env-file", "client-ureq"]
no-default-features = true

[[example]]
name = "client_creds"
required-features = ["env-file", "client-reqwest"]
path = "examples/client_creds.rs"

[[example]]
name = "auth_code"
required-features = ["env-file", "cli", "client-reqwest"]
path = "examples/auth_code.rs"

[[example]]
name = "auth_code_pkce"
required-features = ["env-file", "cli", "client-reqwest"]
path = "examples/auth_code_pkce.rs"

[[example]]
name = "oauth_tokens"
required-features = ["env-file", "cli", "client-reqwest"]
path = "examples/oauth_tokens.rs"

[[example]]
name = "with_refresh_token"
required-features = ["env-file", "cli", "client-reqwest"]
path = "examples/with_refresh_token.rs"

[[example]]
name = "with_auto_reauth"
required-features = ["env-file", "cli", "client-reqwest"]
path = "examples/with_auto_reauth.rs"

[[example]]
name = "device"
required-features = ["env-file", "cli", "client-ureq"]
path = "examples/ureq/device.rs"

[[example]]
name = "me"
required-features = ["env-file", "cli", "client-ureq"]
path = "examples/ureq/me.rs"

[[example]]
name = "search"
required-features = ["env-file", "client-ureq"]
path = "examples/ureq/search.rs"
            
[[example]]
name = "seek_track"
required-features = ["env-file", "cli", "client-ureq"]
path = "examples/ureq/seek_track.rs"

[[example]]
name = "threading"
required-features = ["env-file", "client-ureq"]
path = "examples/ureq/threading.rs"

[[example]]
name = "tasks"
required-features = ["env-file", "client-reqwest"]
path = "examples/tasks.rs"

[[example]]
name = "pagination_manual"
required-features = ["env-file", "cli", "client-reqwest"]
path = "examples/pagination_manual.rs"

[[example]]
name = "pagination_sync"
required-features = ["env-file", "cli", "client-ureq"]
path = "examples/pagination_sync.rs"

[[example]]
name = "pagination_async"
required-features = ["env-file", "cli", "client-reqwest"]
path = "examples/pagination_async.rs"<|MERGE_RESOLUTION|>--- conflicted
+++ resolved
@@ -11,13 +11,9 @@
 homepage = "https://github.com/ramsayleung/rspotify"
 repository = "https://github.com/ramsayleung/rspotify"
 keywords = ["spotify", "api"]
-<<<<<<< HEAD
+categories = ["api-bindings", "multimedia::audio"]
 edition = "2021"
 rust-version = "1.56"
-=======
-categories = ["api-bindings", "multimedia::audio"]
-edition = "2018"
->>>>>>> ddb6f491
 
 [workspace]
 members = [
