//! Client to Spotify API endpoint

use chrono::prelude::*;
use derive_builder::Builder;
use log::error;
use maybe_async::maybe_async;
use serde::Deserialize;
use serde_json::map::Map;
use serde_json::{json, Value};
use thiserror::Error;

use std::path::PathBuf;

use super::http::{HTTPClient, Query};
use super::json_insert;
use super::model::*;
use super::oauth2::{Credentials, OAuth, Token};
use crate::model::idtypes::{IdType, PlayContextIdType};

/// Possible errors returned from the `rspotify` client.
#[derive(Debug, Error)]
pub enum ClientError {
    /// Raised when the authentication isn't configured properly.
    #[error("invalid client authentication: {0}")]
    InvalidAuth(String),

    #[error("request unauthorized")]
    Unauthorized,

    #[error("exceeded request limit")]
    RateLimited(Option<usize>),

    #[error("request error: {0}")]
    Request(String),

    #[error("status code {0}: {1}")]
    StatusCode(u16, String),

    #[error("spotify error: {0}")]
    API(#[from] APIError),

    #[error("json parse error: {0}")]
    ParseJSON(#[from] serde_json::Error),

    #[error("url parse error: {0}")]
    ParseURL(#[from] url::ParseError),

    #[error("input/output error: {0}")]
    IO(#[from] std::io::Error),

    #[cfg(feature = "cli")]
    #[error("cli error: {0}")]
    CLI(String),

    #[error("cache file error: {0}")]
    CacheFile(String),
}

pub type ClientResult<T> = Result<T, ClientError>;

/// Matches errors that are returned from the Spotfiy
/// API as part of the JSON response object.
#[derive(Debug, Error, Deserialize)]
pub enum APIError {
    /// See [Error Object](https://developer.spotify.com/documentation/web-api/reference/#object-errorobject)
    #[error("{status}: {message}")]
    #[serde(alias = "error")]
    Regular { status: u16, message: String },

    /// See [Play Error Object](https://developer.spotify.com/documentation/web-api/reference/#object-playererrorobject)
    #[error("{status} ({reason}): {message}")]
    #[serde(alias = "error")]
    Player {
        status: u16,
        message: String,
        reason: String,
    },
}

pub const DEFAULT_API_PREFIX: &str = "https://api.spotify.com/v1/";
pub const DEFAULT_CACHE_PATH: &str = ".spotify_token_cache.json";

/// Spotify API object
#[derive(Builder, Debug, Clone)]
pub struct Spotify {
    /// Internal member to perform requests to the Spotify API.
    #[builder(setter(skip))]
    pub(in crate) http: HTTPClient,

    /// The access token information required for requests to the Spotify API.
    #[builder(setter(strip_option), default)]
    pub token: Option<Token>,

    /// The credentials needed for obtaining a new access token, for requests.
    /// without OAuth authentication.
    #[builder(setter(strip_option), default)]
    pub credentials: Option<Credentials>,

    /// The OAuth information required for obtaining a new access token, for
    /// requests with OAuth authentication. `credentials` also needs to be
    /// set up.
    #[builder(setter(strip_option), default)]
    pub oauth: Option<OAuth>,

    /// The Spotify API prefix, [`DEFAULT_API_PREFIX`
    /// ](DEFAULT_CACHE_PATH) by default.
    #[builder(setter(into), default = "String::from(DEFAULT_API_PREFIX)")]
    pub prefix: String,

    /// The cache file path, in case it's used. By default it's
    /// [`DEFAULT_CACHE_PATH`](DEFAULT_API_PREFIX).
    #[builder(default = r#"PathBuf::from(DEFAULT_CACHE_PATH)"#)]
    pub cache_path: PathBuf,
}

// Endpoint-related methods for the client.
impl Spotify {
    /// Returns the access token, or an error in case it's not configured.
    pub(in crate) fn get_token(&self) -> ClientResult<&Token> {
        self.token
            .as_ref()
            .ok_or_else(|| ClientError::InvalidAuth("no access token configured".to_string()))
    }

    /// Returns the credentials, or an error in case it's not configured.
    pub(in crate) fn get_creds(&self) -> ClientResult<&Credentials> {
        self.credentials
            .as_ref()
            .ok_or_else(|| ClientError::InvalidAuth("no credentials configured".to_string()))
    }

    /// Returns the oauth information, or an error in case it's not configured.
    pub(in crate) fn get_oauth(&self) -> ClientResult<&OAuth> {
        self.oauth
            .as_ref()
            .ok_or_else(|| ClientError::InvalidAuth("no oauth configured".to_string()))
    }

    /// Converts a JSON response from Spotify into its model.
    fn convert_result<'a, T: Deserialize<'a>>(&self, input: &'a str) -> ClientResult<T> {
        serde_json::from_str::<T>(input).map_err(Into::into)
    }

    /// Append device ID to an API path.
    fn append_device_id(&self, path: &str, device_id: Option<String>) -> String {
        let mut new_path = path.to_string();
        if let Some(_device_id) = device_id {
            if path.contains('?') {
                new_path.push_str(&format!("&device_id={}", _device_id));
            } else {
                new_path.push_str(&format!("?device_id={}", _device_id));
            }
        }
        new_path
    }

    /// Returns a single track given the track's ID, URI or URL.
    ///
    /// Parameters:
    /// - track_id - a spotify URI, URL or ID
    ///
    /// [Reference](https://developer.spotify.com/documentation/web-api/reference/#endpoint-get-track)
    #[maybe_async]
<<<<<<< HEAD
    pub async fn track(&self, track_id: &TrackId) -> ClientResult<FullTrack> {
        let url = format!("tracks/{}", track_id.id());
        let result = self.get(&url, None, &Query::new()).await?;
=======
    pub async fn track(&self, track_id: &str) -> ClientResult<FullTrack> {
        let trid = self.get_id(Type::Track, track_id);
        let url = format!("tracks/{}", trid);
        let result = self.endpoint_get(&url, &Query::new()).await?;
>>>>>>> 82e62621
        self.convert_result(&result)
    }

    /// Returns a list of tracks given a list of track IDs, URIs, or URLs.
    ///
    /// Parameters:
    /// - track_ids - a list of spotify URIs, URLs or IDs
    /// - market - an ISO 3166-1 alpha-2 country code or the string from_token.
    ///
    /// [Reference](https://developer.spotify.com/documentation/web-api/reference/#endpoint-get-several-tracks)
    #[maybe_async]
    pub async fn tracks<'a>(
        &self,
<<<<<<< HEAD
        track_ids: impl IntoIterator<Item = &'a TrackId>,
        market: Option<Country>,
=======
        track_ids: impl IntoIterator<Item = &'a str>,
        market: Option<Market>,
>>>>>>> 82e62621
    ) -> ClientResult<Vec<FullTrack>> {
        let ids = join_ids(track_ids);

        let mut params = Query::new();
        if let Some(market) = market {
            params.insert("market".to_owned(), market.to_string());
        }

<<<<<<< HEAD
        let url = format!("tracks/?ids={}", ids);
        let result = self.get(&url, None, &params).await?;
=======
        let url = format!("tracks/?ids={}", ids.join(","));
        let result = self.endpoint_get(&url, &params).await?;
>>>>>>> 82e62621
        self.convert_result::<FullTracks>(&result).map(|x| x.tracks)
    }

    /// Returns a single artist given the artist's ID, URI or URL.
    ///
    /// Parameters:
    /// - artist_id - an artist ID, URI or URL
    ///
    /// [Reference](https://developer.spotify.com/documentation/web-api/reference/#endpoint-get-an-artist)
    #[maybe_async]
<<<<<<< HEAD
    pub async fn artist(&self, artist_id: &ArtistId) -> ClientResult<FullArtist> {
        let url = format!("artists/{}", artist_id.id());
        let result = self.get(&url, None, &Query::new()).await?;
=======
    pub async fn artist(&self, artist_id: &str) -> ClientResult<FullArtist> {
        let trid = self.get_id(Type::Artist, artist_id);
        let url = format!("artists/{}", trid);
        let result = self.endpoint_get(&url, &Query::new()).await?;
>>>>>>> 82e62621
        self.convert_result(&result)
    }

    /// Returns a list of artists given the artist IDs, URIs, or URLs.
    ///
    /// Parameters:
    /// - artist_ids - a list of artist IDs, URIs or URLs
    ///
    /// [Reference](https://developer.spotify.com/documentation/web-api/reference/#endpoint-get-multiple-artists)
    #[maybe_async]
    pub async fn artists<'a>(
        &self,
        artist_ids: impl IntoIterator<Item = &'a ArtistId>,
    ) -> ClientResult<Vec<FullArtist>> {
<<<<<<< HEAD
        let ids = join_ids(artist_ids);
        let url = format!("artists/?ids={}", ids);
        let result = self.get(&url, None, &Query::new()).await?;
=======
        let mut ids: Vec<String> = vec![];
        for artist_id in artist_ids {
            ids.push(self.get_id(Type::Artist, artist_id));
        }
        let url = format!("artists/?ids={}", ids.join(","));
        let result = self.endpoint_get(&url, &Query::new()).await?;
>>>>>>> 82e62621

        self.convert_result::<FullArtists>(&result)
            .map(|x| x.artists)
    }

    /// Get Spotify catalog information about an artist's albums.
    ///
    /// Parameters:
    /// - artist_id - the artist ID, URI or URL
    /// - album_type - 'album', 'single', 'appears_on', 'compilation'
    /// - market - limit the response to one particular country.
    /// - limit  - the number of albums to return
    /// - offset - the index of the first album to return
    ///
    /// [Reference](https://developer.spotify.com/documentation/web-api/reference/#endpoint-get-an-artists-albums)
    #[maybe_async]
    pub async fn artist_albums(
        &self,
        artist_id: &ArtistId,
        album_type: Option<AlbumType>,
        market: Option<Market>,
        limit: Option<u32>,
        offset: Option<u32>,
    ) -> ClientResult<Page<SimplifiedAlbum>> {
        let mut params = Query::new();
        if let Some(limit) = limit {
            params.insert("limit".to_owned(), limit.to_string());
        }
        if let Some(album_type) = album_type {
            params.insert("album_type".to_owned(), album_type.to_string());
        }
        if let Some(offset) = offset {
            params.insert("offset".to_owned(), offset.to_string());
        }
        if let Some(market) = market {
            params.insert("market".to_owned(), market.to_string());
        }
<<<<<<< HEAD
        let url = format!("artists/{}/albums", artist_id.id());
        let result = self.get(&url, None, &params).await?;
=======
        let trid = self.get_id(Type::Artist, artist_id);
        let url = format!("artists/{}/albums", trid);
        let result = self.endpoint_get(&url, &params).await?;
>>>>>>> 82e62621
        self.convert_result(&result)
    }

    /// Get Spotify catalog information about an artist's top 10 tracks by
    /// country.
    ///
    /// Parameters:
    /// - artist_id - the artist ID, URI or URL
    /// - market - limit the response to one particular country.
    ///
    /// [Reference](https://developer.spotify.com/documentation/web-api/reference/#endpoint-get-an-artists-top-tracks)
    #[maybe_async]
    pub async fn artist_top_tracks(
        &self,
<<<<<<< HEAD
        artist_id: &ArtistId,
        country: T,
=======
        artist_id: &str,
        market: Market,
>>>>>>> 82e62621
    ) -> ClientResult<Vec<FullTrack>> {
        let mut params = Query::with_capacity(1);

        params.insert("market".to_owned(), market.to_string());

<<<<<<< HEAD
        let url = format!("artists/{}/top-tracks", artist_id.id());
        let result = self.get(&url, None, &params).await?;
=======
        let trid = self.get_id(Type::Artist, artist_id);
        let url = format!("artists/{}/top-tracks", trid);
        let result = self.endpoint_get(&url, &params).await?;
>>>>>>> 82e62621
        self.convert_result::<FullTracks>(&result).map(|x| x.tracks)
    }

    /// Get Spotify catalog information about artists similar to an identified
    /// artist. Similarity is based on analysis of the Spotify community's
    /// listening history.
    ///
    /// Parameters:
    /// - artist_id - the artist ID, URI or URL
    ///
    /// [Reference](https://developer.spotify.com/documentation/web-api/reference/#endpoint-get-an-artists-related-artists)
    #[maybe_async]
<<<<<<< HEAD
    pub async fn artist_related_artists(
        &self,
        artist_id: &ArtistId,
    ) -> ClientResult<Vec<FullArtist>> {
        let url = format!("artists/{}/related-artists", artist_id.id());
        let result = self.get(&url, None, &Query::new()).await?;
=======
    pub async fn artist_related_artists(&self, artist_id: &str) -> ClientResult<Vec<FullArtist>> {
        let trid = self.get_id(Type::Artist, artist_id);
        let url = format!("artists/{}/related-artists", trid);
        let result = self.endpoint_get(&url, &Query::new()).await?;
>>>>>>> 82e62621
        self.convert_result::<FullArtists>(&result)
            .map(|x| x.artists)
    }

    /// Returns a single album given the album's ID, URIs or URL.
    ///
    /// Parameters:
    /// - album_id - the album ID, URI or URL
    ///
    /// [Reference](https://developer.spotify.com/documentation/web-api/reference/#endpoint-get-an-album)
    #[maybe_async]
    pub async fn album(&self, album_id: &AlbumId) -> ClientResult<FullAlbum> {
        let url = format!("albums/{}", album_id.id());

        let result = self.endpoint_get(&url, &Query::new()).await?;
        self.convert_result(&result)
    }

    /// Returns a list of albums given the album IDs, URIs, or URLs.
    ///
    /// Parameters:
    /// - albums_ids - a list of album IDs, URIs or URLs
    ///
    /// [Reference](https://developer.spotify.com/documentation/web-api/reference/#endpoint-get-multiple-albums)
    #[maybe_async]
    pub async fn albums<'a>(
        &self,
        album_ids: impl IntoIterator<Item = &'a AlbumId>,
    ) -> ClientResult<Vec<FullAlbum>> {
<<<<<<< HEAD
        let ids = join_ids(album_ids);
        let url = format!("albums/?ids={}", ids);
        let result = self.get(&url, None, &Query::new()).await?;
=======
        let mut ids: Vec<String> = vec![];
        for album_id in album_ids {
            ids.push(self.get_id(Type::Album, album_id));
        }
        let url = format!("albums/?ids={}", ids.join(","));
        let result = self.endpoint_get(&url, &Query::new()).await?;
>>>>>>> 82e62621
        self.convert_result::<FullAlbums>(&result).map(|x| x.albums)
    }

    /// Search for an Item. Get Spotify catalog information about artists,
    /// albums, tracks or playlists that match a keyword string.
    ///
    /// Parameters:
    /// - q - the search query
    /// - limit  - the number of items to return
    /// - offset - the index of the first item to return
    /// - type - the type of item to return. One of 'artist', 'album', 'track',
    ///  'playlist', 'show' or 'episode'
    /// - market - An ISO 3166-1 alpha-2 country code or the string from_token.
    /// - include_external: Optional.Possible values: audio. If
    ///   include_external=audio is specified the response will include any
    ///   relevant audio content that is hosted externally.  
    ///
    /// [Reference](https://developer.spotify.com/documentation/web-api/reference/#category-search)
    #[maybe_async]
    pub async fn search<L: Into<Option<u32>>, O: Into<Option<u32>>>(
        &self,
        q: &str,
        _type: SearchType,
        limit: L,
        offset: O,
        market: Option<Market>,
        include_external: Option<IncludeExternal>,
    ) -> ClientResult<SearchResult> {
        let mut params = Query::with_capacity(4);
        params.insert("limit".to_owned(), limit.into().unwrap_or(10).to_string());
        params.insert("offset".to_owned(), offset.into().unwrap_or(0).to_string());
        params.insert("q".to_owned(), q.to_owned());
        params.insert("type".to_owned(), _type.to_string());
        if let Some(market) = market {
            params.insert("market".to_owned(), market.to_string());
        }
        if let Some(include_external) = include_external {
            params.insert("include_external".to_owned(), include_external.to_string());
        }

        let result = self.endpoint_get("search", &params).await?;
        self.convert_result(&result)
    }

    /// Get Spotify catalog information about an album's tracks.
    ///
    /// Parameters:
    /// - album_id - the album ID, URI or URL
    /// - limit  - the number of items to return
    /// - offset - the index of the first item to return
    ///
    /// [Reference](https://developer.spotify.com/documentation/web-api/reference/#endpoint-get-an-albums-tracks)
    #[maybe_async]
    pub async fn album_track<L: Into<Option<u32>>, O: Into<Option<u32>>>(
        &self,
        album_id: &AlbumId,
        limit: L,
        offset: O,
    ) -> ClientResult<Page<SimplifiedTrack>> {
        let mut params = Query::with_capacity(2);
        params.insert("limit".to_owned(), limit.into().unwrap_or(50).to_string());
        params.insert("offset".to_owned(), offset.into().unwrap_or(0).to_string());
<<<<<<< HEAD
        let url = format!("albums/{}/tracks", album_id.id());
        let result = self.get(&url, None, &params).await?;
=======
        let trid = self.get_id(Type::Album, album_id);
        let url = format!("albums/{}/tracks", trid);
        let result = self.endpoint_get(&url, &params).await?;
>>>>>>> 82e62621
        self.convert_result(&result)
    }

    /// Gets basic profile information about a Spotify User.
    ///
    /// Parameters:
    /// - user - the id of the usr
    ///
    /// [Reference](https://developer.spotify.com/documentation/web-api/reference/#endpoint-get-users-profile)
    #[maybe_async]
<<<<<<< HEAD
    pub async fn user(&self, user_id: &UserId) -> ClientResult<PublicUser> {
        let url = format!("users/{}", user_id.id());
        let result = self.get(&url, None, &Query::new()).await?;
=======
    pub async fn user(&self, user_id: &str) -> ClientResult<PublicUser> {
        let url = format!("users/{}", user_id);
        let result = self.endpoint_get(&url, &Query::new()).await?;
>>>>>>> 82e62621
        self.convert_result(&result)
    }

    /// Get full details about Spotify playlist.
    ///
    /// Parameters:
    /// - playlist_id - the id of the playlist
    /// - market - an ISO 3166-1 alpha-2 country code or the string from_token.
    ///
    /// [Reference](https://developer.spotify.com/documentation/web-api/reference/#endpoint-get-playlist)
    #[maybe_async]
    pub async fn playlist(
        &self,
        playlist_id: &PlaylistId,
        fields: Option<&str>,
        market: Option<Market>,
    ) -> ClientResult<FullPlaylist> {
        let mut params = Query::new();
        if let Some(fields) = fields {
            params.insert("fields".to_owned(), fields.to_owned());
        }
        if let Some(market) = market {
            params.insert("market".to_owned(), market.to_string());
        }

<<<<<<< HEAD
        let url = format!("playlists/{}", playlist_id.id());
        let result = self.get(&url, None, &params).await?;
=======
        let plid = self.get_id(Type::Playlist, playlist_id);
        let url = format!("playlists/{}", plid);
        let result = self.endpoint_get(&url, &params).await?;
>>>>>>> 82e62621
        self.convert_result(&result)
    }

    /// Get current user playlists without required getting his profile.
    ///
    /// Parameters:
    /// - limit  - the number of items to return
    /// - offset - the index of the first item to return
    ///
    /// [Reference](https://developer.spotify.com/documentation/web-api/reference/#endpoint-get-a-list-of-current-users-playlists)
    #[maybe_async]
    pub async fn current_user_playlists<L: Into<Option<u32>>, O: Into<Option<u32>>>(
        &self,
        limit: L,
        offset: O,
    ) -> ClientResult<Page<SimplifiedPlaylist>> {
        let mut params = Query::with_capacity(2);
        params.insert("limit".to_owned(), limit.into().unwrap_or(50).to_string());
        params.insert("offset".to_owned(), offset.into().unwrap_or(0).to_string());

        let result = self.endpoint_get("me/playlists", &params).await?;
        self.convert_result(&result)
    }

    /// Gets playlists of a user.
    ///
    /// Parameters:
    /// - user_id - the id of the usr
    /// - limit  - the number of items to return
    /// - offset - the index of the first item to return
    ///
    /// [Reference](https://developer.spotify.com/documentation/web-api/reference/#endpoint-get-list-users-playlists)
    #[maybe_async]
    pub async fn user_playlists<L: Into<Option<u32>>, O: Into<Option<u32>>>(
        &self,
        user_id: &UserId,
        limit: L,
        offset: O,
    ) -> ClientResult<Page<SimplifiedPlaylist>> {
        let mut params = Query::with_capacity(2);
        params.insert("limit".to_owned(), limit.into().unwrap_or(50).to_string());
        params.insert("offset".to_owned(), offset.into().unwrap_or(0).to_string());
<<<<<<< HEAD
        let url = format!("users/{}/playlists", user_id.id());
        let result = self.get(&url, None, &params).await?;
=======
        let url = format!("users/{}/playlists", user_id);
        let result = self.endpoint_get(&url, &params).await?;
>>>>>>> 82e62621
        self.convert_result(&result)
    }

    /// Gets playlist of a user.
    ///
    /// Parameters:
    /// - user_id - the id of the user
    /// - playlist_id - the id of the playlist
    /// - fields - which fields to return
    ///
    /// [Reference](https://developer.spotify.com/documentation/web-api/reference/#endpoint-get-list-users-playlists)
    #[maybe_async]
    pub async fn user_playlist(
        &self,
        user_id: &UserId,
        playlist_id: Option<&PlaylistId>,
        fields: Option<&str>,
    ) -> ClientResult<FullPlaylist> {
        let mut params = Query::new();
        if let Some(fields) = fields {
            params.insert("fields".to_owned(), fields.to_string());
        }
        match playlist_id {
            Some(playlist_id) => {
<<<<<<< HEAD
                let url = format!("users/{}/playlists/{}", user_id.id(), playlist_id.id());
                let result = self.get(&url, None, &params).await?;
                self.convert_result(&result)
            }
            None => {
                let url = format!("users/{}/starred", user_id.id());
                let result = self.get(&url, None, &params).await?;
=======
                let plid = self.get_id(Type::Playlist, playlist_id);
                let url = format!("users/{}/playlists/{}", user_id, plid);
                let result = self.endpoint_get(&url, &params).await?;
                self.convert_result(&result)
            }
            None => {
                let url = format!("users/{}/starred", user_id);
                let result = self.endpoint_get(&url, &params).await?;
>>>>>>> 82e62621
                self.convert_result(&result)
            }
        }
    }

    /// Get full details of the tracks of a playlist owned by a user.
    ///
    /// Parameters:
    /// - playlist_id - the id of the playlist
    /// - fields - which fields to return
    /// - limit - the maximum number of tracks to return
    /// - offset - the index of the first track to return
    /// - market - an ISO 3166-1 alpha-2 country code or the string from_token.
    ///
    /// [Reference](https://developer.spotify.com/documentation/web-api/reference/#endpoint-get-playlists-tracks)
    #[maybe_async]
    pub async fn playlist_tracks<L: Into<Option<u32>>, O: Into<Option<u32>>>(
        &self,
        playlist_id: &PlaylistId,
        fields: Option<&str>,
        limit: L,
        offset: O,
        market: Option<Market>,
    ) -> ClientResult<Page<PlaylistItem>> {
        let mut params = Query::with_capacity(2);
        params.insert("limit".to_owned(), limit.into().unwrap_or(50).to_string());
        params.insert("offset".to_owned(), offset.into().unwrap_or(0).to_string());
        if let Some(market) = market {
            params.insert("market".to_owned(), market.to_string());
        }
        if let Some(fields) = fields {
            params.insert("fields".to_owned(), fields.to_owned());
        }
<<<<<<< HEAD
        let url = format!("playlists/{}/tracks", playlist_id.id());
        let result = self.get(&url, None, &params).await?;
=======
        let plid = self.get_id(Type::Playlist, playlist_id);
        let url = format!("playlists/{}/tracks", plid);
        let result = self.endpoint_get(&url, &params).await?;
>>>>>>> 82e62621
        self.convert_result(&result)
    }

    /// Creates a playlist for a user.
    ///
    /// Parameters:
    /// - user_id - the id of the user
    /// - name - the name of the playlist
    /// - public - is the created playlist public
    /// - description - the description of the playlist
    ///
    /// [Reference](https://developer.spotify.com/documentation/web-api/reference/#endpoint-create-playlist)
    #[maybe_async]
    pub async fn user_playlist_create<P: Into<Option<bool>>, D: Into<Option<String>>>(
        &self,
        user_id: &UserId,
        name: &str,
        public: P,
        description: D,
    ) -> ClientResult<FullPlaylist> {
        let public = public.into().unwrap_or(true);
        let description = description.into().unwrap_or_else(|| "".to_owned());
        let params = json!({
            "name": name,
            "public": public,
            "description": description
        });
<<<<<<< HEAD
        let url = format!("users/{}/playlists", user_id.id());
        let result = self.post(&url, None, &params).await?;
=======
        let url = format!("users/{}/playlists", user_id);
        let result = self.endpoint_post(&url, &params).await?;
>>>>>>> 82e62621
        self.convert_result(&result)
    }

    /// Changes a playlist's name and/or public/private state.
    ///
    /// Parameters:
    /// - playlist_id - the id of the playlist
    /// - name - optional name of the playlist
    /// - public - optional is the playlist public
    /// - collaborative - optional is the playlist collaborative
    /// - description - optional description of the playlist
    ///
    /// [Reference](https://developer.spotify.com/documentation/web-api/reference/#endpoint-change-playlist-details)
    #[maybe_async]
    pub async fn playlist_change_detail(
        &self,
        playlist_id: &str,
        name: Option<&str>,
        public: Option<bool>,
        description: Option<String>,
        collaborative: Option<bool>,
    ) -> ClientResult<String> {
        let mut params = json!({});
        if let Some(name) = name {
            json_insert!(params, "name", name);
        }
        if let Some(public) = public {
            json_insert!(params, "public", public);
        }
        if let Some(collaborative) = collaborative {
            json_insert!(params, "collaborative", collaborative);
        }
        if let Some(description) = description {
            json_insert!(params, "description", description);
        }
        let url = format!("playlists/{}", playlist_id);
        self.endpoint_put(&url, &params).await
    }

    /// Unfollows (deletes) a playlist for a user.
    ///
    /// Parameters:
    /// - playlist_id - the id of the playlist
    ///
    /// [Reference](https://developer.spotify.com/documentation/web-api/reference/#endpoint-unfollow-playlist)
    #[maybe_async]
    pub async fn playlist_unfollow(&self, playlist_id: &str) -> ClientResult<String> {
        let url = format!("playlists/{}/followers", playlist_id);
        self.endpoint_delete(&url, &json!({})).await
    }

    /// Adds tracks to a playlist.
    ///
    /// Parameters:
    /// - playlist_id - the id of the playlist
    /// - track_ids - a list of track URIs, URLs or IDs
    /// - position - the position to add the tracks
    ///
    /// [Reference](https://developer.spotify.com/documentation/web-api/reference/#endpoint-add-tracks-to-playlist)
    #[maybe_async]
    pub async fn playlist_add_tracks<'a>(
        &self,
        playlist_id: &PlaylistId,
        track_ids: impl IntoIterator<Item = &'a TrackId>,
        position: Option<i32>,
    ) -> ClientResult<PlaylistResult> {
        let uris = track_ids.into_iter().map(|id| id.uri()).collect::<Vec<_>>();

        let mut params = json!({ "uris": uris });
        if let Some(position) = position {
            json_insert!(params, "position", position);
        }
<<<<<<< HEAD
        let url = format!("playlists/{}/tracks", playlist_id.id());
        let result = self.post(&url, None, &params).await?;
=======
        let url = format!("playlists/{}/tracks", plid);
        let result = self.endpoint_post(&url, &params).await?;
>>>>>>> 82e62621
        self.convert_result(&result)
    }

    /// Replace all tracks in a playlist
    ///
    /// Parameters:
    /// - user - the id of the user
    /// - playlist_id - the id of the playlist
    /// - tracks - the list of track ids to add to the playlist
    ///
    /// [Reference](https://developer.spotify.com/documentation/web-api/reference/#endpoint-reorder-or-replace-playlists-tracks)
    #[maybe_async]
    pub async fn playlist_replace_tracks<'a>(
        &self,
        playlist_id: &PlaylistId,
        track_ids: impl IntoIterator<Item = &'a TrackId>,
    ) -> ClientResult<()> {
        let uris = track_ids.into_iter().map(|id| id.uri()).collect::<Vec<_>>();

        let params = json!({ "uris": uris });
<<<<<<< HEAD
        let url = format!("playlists/{}/tracks", playlist_id.id());
        self.put(&url, None, &params).await?;
=======
        let url = format!("playlists/{}/tracks", plid);
        self.endpoint_put(&url, &params).await?;
>>>>>>> 82e62621

        Ok(())
    }

    /// Reorder tracks in a playlist.
    ///
    /// Parameters:
    /// - playlist_id - the id of the playlist
    /// - range_start - the position of the first track to be reordered
    /// - range_length - optional the number of tracks to be reordered (default:
    ///   1)
    /// - insert_before - the position where the tracks should be inserted
    /// - snapshot_id - optional playlist's snapshot ID
    ///
    /// [Reference](https://developer.spotify.com/documentation/web-api/reference/#endpoint-reorder-or-replace-playlists-tracks)
    #[maybe_async]
    pub async fn playlist_reorder_tracks<R: Into<Option<u32>>>(
        &self,
        playlist_id: &PlaylistId,
        range_start: i32,
        range_length: R,
        insert_before: i32,
        snapshot_id: Option<String>,
    ) -> ClientResult<PlaylistResult> {
        let mut params = json! ({
            "range_start": range_start,
            "range_length": range_length.into().unwrap_or(1),
            "insert_before": insert_before
        });
        if let Some(snapshot_id) = snapshot_id {
            json_insert!(params, "snapshot_id", snapshot_id);
        }

<<<<<<< HEAD
        let url = format!("playlists/{}/tracks", playlist_id.id());
        let result = self.put(&url, None, &params).await?;
=======
        let url = format!("playlists/{}/tracks", plid);
        let result = self.endpoint_put(&url, &params).await?;
>>>>>>> 82e62621
        self.convert_result(&result)
    }

    /// Removes all occurrences of the given tracks from the given playlist.
    ///
    /// Parameters:
    /// - playlist_id - the id of the playlist
    /// - track_ids - the list of track ids to add to the playlist
    /// - snapshot_id - optional id of the playlist snapshot
    ///
    /// [Reference](https://developer.spotify.com/documentation/web-api/reference/#endpoint-remove-tracks-playlist)
    #[maybe_async]
    pub async fn playlist_remove_all_occurrences_of_tracks<'a>(
        &self,
        playlist_id: &PlaylistId,
        track_ids: impl IntoIterator<Item = &'a TrackId>,
        snapshot_id: Option<String>,
    ) -> ClientResult<PlaylistResult> {
        let tracks = track_ids
            .into_iter()
            .map(|id| {
                let mut map = Map::with_capacity(1);
                map.insert("uri".to_owned(), id.uri().into());
                map
            })
            .collect::<Vec<_>>();

        let mut params = json!({ "tracks": tracks });

        if let Some(snapshot_id) = snapshot_id {
            json_insert!(params, "snapshot_id", snapshot_id);
        }
<<<<<<< HEAD

        let url = format!("playlists/{}/tracks", playlist_id.id());
        let result = self.delete(&url, None, &params).await?;
=======
        let url = format!("playlists/{}/tracks", plid);
        let result = self.endpoint_delete(&url, &params).await?;
>>>>>>> 82e62621
        self.convert_result(&result)
    }

    /// Removes specfic occurrences of the given tracks from the given playlist.
    ///
    /// Parameters:
    /// - playlist_id: the id of the playlist
    /// - tracks: an array of map containing Spotify URIs of the tracks to
    ///   remove with their current positions in the playlist. For example:
    ///
    /// ```json
    /// {
    ///    "tracks":[
    ///       {
    ///          "uri":"spotify:track:4iV5W9uYEdYUVa79Axb7Rh",
    ///          "positions":[
    ///             0,
    ///             3
    ///          ]
    ///       },
    ///       {
    ///          "uri":"spotify:track:1301WleyT98MSxVHPZCA6M",
    ///          "positions":[
    ///             7
    ///          ]
    ///       }
    ///    ]
    /// }
    /// ```
    /// - snapshot_id: optional id of the playlist snapshot
    ///
    /// [Reference](https://developer.spotify.com/documentation/web-api/reference/#endpoint-remove-tracks-playlist)
    #[maybe_async]
    pub async fn playlist_remove_specific_occurrences_of_tracks(
        &self,
        playlist_id: &PlaylistId,
        tracks: Vec<TrackPositions<'_>>,
        snapshot_id: Option<String>,
    ) -> ClientResult<PlaylistResult> {
        let ftracks = tracks
            .into_iter()
            .map(|track| {
                let mut map = Map::new();
                map.insert("uri".to_owned(), track.id.uri().into());
                map.insert("positions".to_owned(), track.positions.into());
                map
            })
            .collect::<Vec<_>>();

        let mut params = json!({ "tracks": ftracks });
        if let Some(snapshot_id) = snapshot_id {
            json_insert!(params, "snapshot_id", snapshot_id);
        }
<<<<<<< HEAD
        let url = format!("playlists/{}/tracks", playlist_id.id());
        let result = self.delete(&url, None, &params).await?;
=======
        let url = format!("playlists/{}/tracks", plid);
        let result = self.endpoint_delete(&url, &params).await?;
>>>>>>> 82e62621
        self.convert_result(&result)
    }

    /// Add the current authenticated user as a follower of a playlist.
    ///
    /// Parameters:
    /// - playlist_id - the id of the playlist
    ///
    /// [Reference](https://developer.spotify.com/documentation/web-api/reference/#endpoint-follow-playlist)
    #[maybe_async]
    pub async fn playlist_follow<P: Into<Option<bool>>>(
        &self,
        playlist_id: &PlaylistId,
        public: P,
    ) -> ClientResult<()> {
        let url = format!("playlists/{}/followers", playlist_id.id());

        self.endpoint_put(
            &url,
            &json! ({
                "public": public.into().unwrap_or(true)
            }),
        )
        .await?;

        Ok(())
    }

    /// Check to see if the given users are following the given playlist.
    ///
    /// Parameters:
    /// - playlist_id - the id of the playlist
    /// - user_ids - the ids of the users that you want to
    /// check to see if they follow the playlist. Maximum: 5 ids.
    ///
    /// [Reference](https://developer.spotify.com/documentation/web-api/reference/#endpoint-check-if-user-follows-playlist)
    #[maybe_async]
    pub async fn playlist_check_follow<'a>(
        &self,
        playlist_id: &PlaylistId,
        user_ids: &'a [&'a UserId],
    ) -> ClientResult<Vec<bool>> {
        if user_ids.len() > 5 {
            error!("The maximum length of user ids is limited to 5 :-)");
        }
        let url = format!(
            "playlists/{}/followers/contains?ids={}",
            playlist_id.id(),
            user_ids
                .iter()
                .map(|id| id.id())
                .collect::<Vec<_>>()
                .join(","),
        );
        let result = self.endpoint_get(&url, &Query::new()).await?;
        self.convert_result(&result)
    }

    /// Get detailed profile information about the current user.
    /// An alias for the 'current_user' method.
    ///
    /// [Reference](https://developer.spotify.com/documentation/web-api/reference/#endpoint-get-current-users-profile)
    #[maybe_async]
    pub async fn me(&self) -> ClientResult<PrivateUser> {
        let result = self.endpoint_get("me/", &Query::new()).await?;
        self.convert_result(&result)
    }

    /// Get detailed profile information about the current user.
    /// An alias for the 'me' method.
    ///
    /// [Reference](https://developer.spotify.com/documentation/web-api/reference/#endpoint-get-current-users-profile)
    #[maybe_async]
    pub async fn current_user(&self) -> ClientResult<PrivateUser> {
        self.me().await
    }

    /// Get information about the current users currently playing track.
    ///
    /// [Reference](https://developer.spotify.com/documentation/web-api/reference/#endpoint-get-recently-played)
    #[maybe_async]
    pub async fn current_user_playing_track(
        &self,
    ) -> ClientResult<Option<CurrentlyPlayingContext>> {
        let result = self
            .get("me/player/currently-playing", None, &Query::new())
            .await?;
        if result.is_empty() {
            Ok(None)
        } else {
            self.convert_result(&result)
        }
    }

    /// Gets a list of the albums saved in the current authorized user's
    /// "Your Music" library
    ///
    /// Parameters:
    /// - limit - the number of albums to return
    /// - offset - the index of the first album to return
    /// - market - Provide this parameter if you want to apply Track Relinking.
    ///
    /// [Reference](https://developer.spotify.com/documentation/web-api/reference/#endpoint-get-users-saved-albums)
    #[maybe_async]
    pub async fn current_user_saved_albums<L: Into<Option<u32>>, O: Into<Option<u32>>>(
        &self,
        limit: L,
        offset: O,
    ) -> ClientResult<Page<SavedAlbum>> {
        let mut params = Query::with_capacity(2);
        params.insert("limit".to_owned(), limit.into().unwrap_or(20).to_string());
        params.insert("offset".to_owned(), offset.into().unwrap_or(0).to_string());
        let result = self.endpoint_get("me/albums", &params).await?;
        self.convert_result(&result)
    }

    /// Get a list of the songs saved in the current Spotify user's "Your Music"
    /// library.
    ///
    /// Parameters:
    /// - limit - the number of tracks to return
    /// - offset - the index of the first track to return
    /// - market - Provide this parameter if you want to apply Track Relinking.
    ///
    /// [Reference](https://developer.spotify.com/documentation/web-api/reference/#endpoint-get-users-saved-tracks)
    #[maybe_async]
    pub async fn current_user_saved_tracks<L: Into<Option<u32>>, O: Into<Option<u32>>>(
        &self,
        limit: L,
        offset: O,
    ) -> ClientResult<Page<SavedTrack>> {
        let mut params = Query::with_capacity(2);
        params.insert("limit".to_owned(), limit.into().unwrap_or(20).to_string());
        params.insert("offset".to_owned(), offset.into().unwrap_or(0).to_string());
        let result = self.endpoint_get("me/tracks", &params).await?;
        self.convert_result(&result)
    }

    /// Gets a list of the artists followed by the current authorized user.
    ///
    /// Parameters:
    /// - limit - the number of tracks to return
    /// - after - the last artist ID retrieved from the previous request
    ///
    /// [Reference](https://developer.spotify.com/documentation/web-api/reference/#endpoint-get-followed)
    #[maybe_async]
    pub async fn current_user_followed_artists<L: Into<Option<u32>>>(
        &self,
        limit: L,
        after: Option<String>,
    ) -> ClientResult<CursorBasedPage<FullArtist>> {
        let mut params = Query::with_capacity(2);
        params.insert("limit".to_owned(), limit.into().unwrap_or(20).to_string());
        params.insert("type".to_owned(), Type::Artist.to_string());
        if let Some(after) = after {
            params.insert("after".to_owned(), after);
        }

        let result = self.endpoint_get("me/following", &params).await?;
        self.convert_result::<CursorPageFullArtists>(&result)
            .map(|x| x.artists)
    }

    /// Remove one or more tracks from the current user's "Your Music" library.
    ///
    /// Parameters:
    /// - track_ids - a list of track URIs, URLs or IDs
    ///
    /// [Reference](https://developer.spotify.com/documentation/web-api/reference/#endpoint-remove-tracks-user)
    #[maybe_async]
    pub async fn current_user_saved_tracks_delete<'a>(
        &self,
        track_ids: impl IntoIterator<Item = &'a TrackId>,
    ) -> ClientResult<()> {
<<<<<<< HEAD
        let url = format!("me/tracks/?ids={}", join_ids(track_ids));
        self.delete(&url, None, &json!({})).await?;
=======
        let uris: Vec<String> = track_ids
            .into_iter()
            .map(|id| self.get_id(Type::Track, id))
            .collect();
        let url = format!("me/tracks/?ids={}", uris.join(","));
        self.endpoint_delete(&url, &json!({})).await?;
>>>>>>> 82e62621

        Ok(())
    }

    /// Check if one or more tracks is already saved in the current Spotify
    /// user’s "Your Music" library.
    ///
    /// Parameters:
    /// - track_ids - a list of track URIs, URLs or IDs
    ///
    /// [Reference](https://developer.spotify.com/documentation/web-api/reference/#endpoint-check-users-saved-tracks)
    #[maybe_async]
    pub async fn current_user_saved_tracks_contains<'a>(
        &self,
        track_ids: impl IntoIterator<Item = &'a TrackId>,
    ) -> ClientResult<Vec<bool>> {
<<<<<<< HEAD
        let url = format!("me/tracks/contains/?ids={}", join_ids(track_ids));
        let result = self.get(&url, None, &Query::new()).await?;
=======
        let uris: Vec<String> = track_ids
            .into_iter()
            .map(|id| self.get_id(Type::Track, id))
            .collect();
        let url = format!("me/tracks/contains/?ids={}", uris.join(","));
        let result = self.endpoint_get(&url, &Query::new()).await?;
>>>>>>> 82e62621
        self.convert_result(&result)
    }

    /// Save one or more tracks to the current user's "Your Music" library.
    ///
    /// Parameters:
    /// - track_ids - a list of track URIs, URLs or IDs
    ///
    /// [Reference](https://developer.spotify.com/documentation/web-api/reference/#endpoint-save-tracks-user)
    #[maybe_async]
    pub async fn current_user_saved_tracks_add<'a>(
        &self,
        track_ids: impl IntoIterator<Item = &'a TrackId>,
    ) -> ClientResult<()> {
<<<<<<< HEAD
        let url = format!("me/tracks/?ids={}", join_ids(track_ids));
        self.put(&url, None, &json!({})).await?;
=======
        let uris: Vec<String> = track_ids
            .into_iter()
            .map(|id| self.get_id(Type::Track, id))
            .collect();
        let url = format!("me/tracks/?ids={}", uris.join(","));
        self.endpoint_put(&url, &json!({})).await?;
>>>>>>> 82e62621

        Ok(())
    }

    /// Get the current user's top artists.
    ///
    /// Parameters:
    /// - limit - the number of entities to return
    /// - offset - the index of the first entity to return
    /// - time_range - Over what time frame are the affinities computed
    ///
    /// [Reference](https://developer.spotify.com/documentation/web-api/reference/#endpoint-get-users-top-artists-and-tracks)
    #[maybe_async]
    pub async fn current_user_top_artists<
        L: Into<Option<u32>>,
        O: Into<Option<u32>>,
        T: Into<Option<TimeRange>>,
    >(
        &self,
        limit: L,
        offset: O,
        time_range: T,
    ) -> ClientResult<Page<FullArtist>> {
        let mut params = Query::with_capacity(3);
        params.insert("limit".to_owned(), limit.into().unwrap_or(20).to_string());
        params.insert("offset".to_owned(), offset.into().unwrap_or(0).to_string());
        params.insert(
            "time_range".to_owned(),
            time_range
                .into()
                .unwrap_or(TimeRange::MediumTerm)
                .to_string(),
        );
        let result = self.endpoint_get(&"me/top/artists", &params).await?;
        self.convert_result(&result)
    }

    /// Get the current user's top tracks.
    ///
    /// Parameters:
    /// - limit - the number of entities to return
    /// - offset - the index of the first entity to return
    /// - time_range - Over what time frame are the affinities computed
    ///
    /// [Reference](https://developer.spotify.com/documentation/web-api/reference/#endpoint-get-users-top-artists-and-tracks)
    #[maybe_async]
    pub async fn current_user_top_tracks<
        L: Into<Option<u32>>,
        O: Into<Option<u32>>,
        T: Into<Option<TimeRange>>,
    >(
        &self,
        limit: L,
        offset: O,
        time_range: T,
    ) -> ClientResult<Page<FullTrack>> {
        let mut params = Query::with_capacity(3);
        params.insert("limit".to_owned(), limit.into().unwrap_or(20).to_string());
        params.insert("offset".to_owned(), offset.into().unwrap_or(0).to_string());
        params.insert(
            "time_range".to_owned(),
            time_range
                .into()
                .unwrap_or(TimeRange::MediumTerm)
                .to_string(),
        );
        let result = self.endpoint_get("me/top/tracks", &params).await?;
        self.convert_result(&result)
    }

    /// Get the current user's recently played tracks.
    ///
    /// Parameters:
    /// - limit - the number of entities to return
    ///
    /// [Reference](https://developer.spotify.com/documentation/web-api/reference/#endpoint-get-the-users-currently-playing-track)
    #[maybe_async]
    pub async fn current_user_recently_played<L: Into<Option<u32>>>(
        &self,
        limit: L,
    ) -> ClientResult<CursorBasedPage<PlayHistory>> {
        let mut params = Query::with_capacity(1);
        params.insert("limit".to_owned(), limit.into().unwrap_or(50).to_string());
        let result = self
            .endpoint_get("me/player/recently-played", &params)
            .await?;
        self.convert_result(&result)
    }

    /// Add one or more albums to the current user's "Your Music" library.
    ///
    /// Parameters:
    /// - album_ids - a list of album URIs, URLs or IDs
    ///
    /// [Reference](https://developer.spotify.com/documentation/web-api/reference/#endpoint-save-albums-user)
    #[maybe_async]
    pub async fn current_user_saved_albums_add<'a>(
        &self,
        album_ids: impl IntoIterator<Item = &'a AlbumId>,
    ) -> ClientResult<()> {
<<<<<<< HEAD
        let url = format!("me/albums/?ids={}", join_ids(album_ids));
        self.put(&url, None, &json!({})).await?;
=======
        let uris: Vec<String> = album_ids
            .into_iter()
            .map(|id| self.get_id(Type::Album, id))
            .collect();
        let url = format!("me/albums/?ids={}", uris.join(","));
        self.endpoint_put(&url, &json!({})).await?;
>>>>>>> 82e62621

        Ok(())
    }

    /// Remove one or more albums from the current user's "Your Music" library.
    ///
    /// Parameters:
    /// - album_ids - a list of album URIs, URLs or IDs
    ///
    /// [Reference](https://developer.spotify.com/documentation/web-api/reference/#endpoint-remove-albums-user)
    #[maybe_async]
    pub async fn current_user_saved_albums_delete<'a>(
        &self,
        album_ids: impl IntoIterator<Item = &'a AlbumId>,
    ) -> ClientResult<()> {
<<<<<<< HEAD
        let url = format!("me/albums/?ids={}", join_ids(album_ids));
        self.delete(&url, None, &json!({})).await?;
=======
        let uris: Vec<String> = album_ids
            .into_iter()
            .map(|id| self.get_id(Type::Album, id))
            .collect();
        let url = format!("me/albums/?ids={}", uris.join(","));
        self.endpoint_delete(&url, &json!({})).await?;
>>>>>>> 82e62621

        Ok(())
    }

    /// Check if one or more albums is already saved in the current Spotify
    /// user’s "Your Music” library.
    ///
    /// Parameters:
    /// - album_ids - a list of album URIs, URLs or IDs
    ///
    /// [Reference](https://developer.spotify.com/documentation/web-api/reference/#endpoint-check-users-saved-albums)
    #[maybe_async]
    pub async fn current_user_saved_albums_contains<'a>(
        &self,
        album_ids: impl IntoIterator<Item = &'a AlbumId>,
    ) -> ClientResult<Vec<bool>> {
<<<<<<< HEAD
        let url = format!("me/albums/contains/?ids={}", join_ids(album_ids));
        let result = self.get(&url, None, &Query::new()).await?;
=======
        let uris: Vec<String> = album_ids
            .into_iter()
            .map(|id| self.get_id(Type::Album, id))
            .collect();
        let url = format!("me/albums/contains/?ids={}", uris.join(","));
        let result = self.endpoint_get(&url, &Query::new()).await?;
>>>>>>> 82e62621
        self.convert_result(&result)
    }

    /// Follow one or more artists.
    ///
    /// Parameters:
    /// - artist_ids - a list of artist IDs
    ///
    /// [Reference](https://developer.spotify.com/documentation/web-api/reference/#endpoint-follow-artists-users)
    #[maybe_async]
    pub async fn user_follow_artists<'a>(
        &self,
        artist_ids: impl IntoIterator<Item = &'a ArtistId>,
    ) -> ClientResult<()> {
<<<<<<< HEAD
        let url = format!("me/following?type=artist&ids={}", join_ids(artist_ids));
        self.put(&url, None, &json!({})).await?;
=======
        let url = format!(
            "me/following?type=artist&ids={}",
            artist_ids.into_iter().collect::<Vec<_>>().join(",")
        );
        self.endpoint_put(&url, &json!({})).await?;
>>>>>>> 82e62621

        Ok(())
    }

    /// Unfollow one or more artists.
    ///
    /// Parameters:
    /// - artist_ids - a list of artist IDs
    ///
    /// [Reference](https://developer.spotify.com/documentation/web-api/reference/#endpoint-unfollow-artists-users)
    #[maybe_async]
    pub async fn user_unfollow_artists<'a>(
        &self,
        artist_ids: impl IntoIterator<Item = &'a ArtistId>,
    ) -> ClientResult<()> {
<<<<<<< HEAD
        let url = format!("me/following?type=artist&ids={}", join_ids(artist_ids));
        self.delete(&url, None, &json!({})).await?;
=======
        let url = format!(
            "me/following?type=artist&ids={}",
            artist_ids.into_iter().collect::<Vec<_>>().join(",")
        );
        self.endpoint_delete(&url, &json!({})).await?;
>>>>>>> 82e62621

        Ok(())
    }

    /// Check to see if the current user is following one or more artists or
    /// other Spotify users.
    ///
    /// Parameters:
    /// - artist_ids - the ids of the users that you want to
    ///
    /// [Reference](https://developer.spotify.com/documentation/web-api/reference/#endpoint-check-current-user-follows)
    #[maybe_async]
    pub async fn user_artist_check_follow<'a>(
        &self,
        artist_ids: impl IntoIterator<Item = &'a ArtistId>,
    ) -> ClientResult<Vec<bool>> {
        let url = format!(
            "me/following/contains?type=artist&ids={}",
            join_ids(artist_ids)
        );
        let result = self.endpoint_get(&url, &Query::new()).await?;
        self.convert_result(&result)
    }

    /// Follow one or more users.
    ///
    /// Parameters:
    /// - user_ids - a list of artist IDs
    ///
    /// [Reference](https://developer.spotify.com/documentation/web-api/reference/#endpoint-follow-artists-users)
    #[maybe_async]
    pub async fn user_follow_users<'a>(
        &self,
        user_ids: impl IntoIterator<Item = &'a UserId>,
    ) -> ClientResult<()> {
<<<<<<< HEAD
        let url = format!("me/following?type=user&ids={}", join_ids(user_ids));
        self.put(&url, None, &json!({})).await?;
=======
        let url = format!(
            "me/following?type=user&ids={}",
            user_ids.into_iter().collect::<Vec<_>>().join(",")
        );
        self.endpoint_put(&url, &json!({})).await?;
>>>>>>> 82e62621

        Ok(())
    }

    /// Unfollow one or more users.
    ///
    /// Parameters:
    /// - user_ids - a list of artist IDs
    ///
    /// [Reference](https://developer.spotify.com/documentation/web-api/reference/#endpoint-unfollow-artists-users)
    #[maybe_async]
    pub async fn user_unfollow_users<'a>(
        &self,
        user_ids: impl IntoIterator<Item = &'a UserId>,
    ) -> ClientResult<()> {
<<<<<<< HEAD
        let url = format!("me/following?type=user&ids={}", join_ids(user_ids));
        self.delete(&url, None, &json!({})).await?;
=======
        let url = format!(
            "me/following?type=user&ids={}",
            user_ids.into_iter().collect::<Vec<_>>().join(",")
        );
        self.endpoint_delete(&url, &json!({})).await?;
>>>>>>> 82e62621

        Ok(())
    }

    /// Get a list of Spotify featured playlists.
    ///
    /// Parameters:
    /// - locale - The desired language, consisting of a lowercase ISO 639
    ///   language code and an uppercase ISO 3166-1 alpha-2 country code,
    ///   joined by an underscore.
    /// - country - An ISO 3166-1 alpha-2 country code or the string from_token.
    /// - timestamp - A timestamp in ISO 8601 format: yyyy-MM-ddTHH:mm:ss. Use
    ///   this parameter to specify the user's local time to get results
    ///   tailored for that specific date and time in the day
    /// - limit - The maximum number of items to return. Default: 20.
    ///   Minimum: 1. Maximum: 50
    /// - offset - The index of the first item to return. Default: 0
    ///   (the first object). Use with limit to get the next set of
    ///   items.
    ///
    /// [Reference](https://developer.spotify.com/documentation/web-api/reference/#endpoint-get-featured-playlists)
    #[maybe_async]
    pub async fn featured_playlists<L: Into<Option<u32>>, O: Into<Option<u32>>>(
        &self,
        locale: Option<String>,
        country: Option<Market>,
        timestamp: Option<DateTime<Utc>>,
        limit: L,
        offset: O,
    ) -> ClientResult<FeaturedPlaylists> {
        let mut params = Query::with_capacity(2);
        params.insert("limit".to_owned(), limit.into().unwrap_or(20).to_string());
        params.insert("offset".to_owned(), offset.into().unwrap_or(0).to_string());
        if let Some(locale) = locale {
            params.insert("locale".to_owned(), locale);
        }
        if let Some(market) = country {
            params.insert("country".to_owned(), market.to_string());
        }
        if let Some(timestamp) = timestamp {
            params.insert("timestamp".to_owned(), timestamp.to_rfc3339());
        }
        let result = self
            .endpoint_get("browse/featured-playlists", &params)
            .await?;
        self.convert_result(&result)
    }

    /// Get a list of new album releases featured in Spotify.
    ///
    /// Parameters:
    /// - country - An ISO 3166-1 alpha-2 country code or string from_token.
    /// - limit - The maximum number of items to return. Default: 20.
    ///   Minimum: 1. Maximum: 50
    /// - offset - The index of the first item to return. Default: 0 (the first
    ///   object). Use with limit to get the next set of items.
    ///
    /// [Reference](https://developer.spotify.com/documentation/web-api/reference/#endpoint-get-new-releases)
    #[maybe_async]
    pub async fn new_releases<L: Into<Option<u32>>, O: Into<Option<u32>>>(
        &self,
        country: Option<Market>,
        limit: L,
        offset: O,
    ) -> ClientResult<Page<SimplifiedAlbum>> {
        let mut params = Query::with_capacity(2);
        params.insert("limit".to_owned(), limit.into().unwrap_or(20).to_string());
        params.insert("offset".to_owned(), offset.into().unwrap_or(0).to_string());
        if let Some(market) = country {
            params.insert("country".to_owned(), market.to_string());
        }

        let result = self.endpoint_get("browse/new-releases", &params).await?;
        self.convert_result::<PageSimpliedAlbums>(&result)
            .map(|x| x.albums)
    }

    /// Get a list of new album releases featured in Spotify
    ///
    /// Parameters:
    /// - country - An ISO 3166-1 alpha-2 country code or string from_token.
    /// - locale - The desired language, consisting of an ISO 639 language code
    ///   and an ISO 3166-1 alpha-2 country code, joined by an underscore.
    /// - limit - The maximum number of items to return. Default: 20.
    ///   Minimum: 1. Maximum: 50
    /// - offset - The index of the first item to return. Default: 0 (the first
    ///   object). Use with limit to get the next set of items.
    ///
    /// [Reference](https://developer.spotify.com/documentation/web-api/reference/#endpoint-get-categories)
    #[maybe_async]
    pub async fn categories<L: Into<Option<u32>>, O: Into<Option<u32>>>(
        &self,
        locale: Option<String>,
        country: Option<Market>,
        limit: L,
        offset: O,
    ) -> ClientResult<Page<Category>> {
        let mut params = Query::with_capacity(2);
        params.insert("limit".to_owned(), limit.into().unwrap_or(20).to_string());
        params.insert("offset".to_owned(), offset.into().unwrap_or(0).to_string());
        if let Some(locale) = locale {
            params.insert("locale".to_owned(), locale);
        }
        if let Some(market) = country {
            params.insert("country".to_owned(), market.to_string());
        }
        let result = self.endpoint_get("browse/categories", &params).await?;
        self.convert_result::<PageCategory>(&result)
            .map(|x| x.categories)
    }

    /// Get a list of playlists in a category in Spotify
    ///
    /// Parameters:
    /// - category_id - The category id to get playlists from.
    /// - country - An ISO 3166-1 alpha-2 country code or the string from_token.
    /// - limit - The maximum number of items to return. Default: 20.
    ///   Minimum: 1. Maximum: 50
    /// - offset - The index of the first item to return. Default: 0 (the first
    ///   object). Use with limit to get the next set of items.
    ///
    /// [Reference](https://developer.spotify.com/documentation/web-api/reference/#endpoint-get-a-categories-playlists)
    #[maybe_async]
    pub async fn category_playlists<L: Into<Option<u32>>, O: Into<Option<u32>>>(
        &self,
        category_id: &str,
        country: Option<Market>,
        limit: L,
        offset: O,
    ) -> ClientResult<Page<SimplifiedPlaylist>> {
        let mut params = Query::with_capacity(2);
        params.insert("limit".to_owned(), limit.into().unwrap_or(20).to_string());
        params.insert("offset".to_owned(), offset.into().unwrap_or(0).to_string());
        if let Some(market) = country {
            params.insert("country".to_owned(), market.to_string());
        }

        let url = format!("browse/categories/{}/playlists", category_id);
        let result = self.endpoint_get(&url, &params).await?;
        self.convert_result::<CategoryPlaylists>(&result)
            .map(|x| x.playlists)
    }

    /// Get Recommendations Based on Seeds
    ///
    /// Parameters:
    /// - seed_artists - a list of artist IDs, URIs or URLs
    /// - seed_tracks - a list of artist IDs, URIs or URLs
    /// - seed_genres - a list of genre names. Available genres for
    /// - market - An ISO 3166-1 alpha-2 country code or the string from_token. If provided, all
    ///   results will be playable in this country.
    /// - limit - The maximum number of items to return. Default: 20.
    ///   Minimum: 1. Maximum: 100
    /// - min/max/target_<attribute> - For the tuneable track attributes listed
    ///   in the documentation, these values provide filters and targeting on
    ///   results.
    ///
    /// [Reference](https://developer.spotify.com/documentation/web-api/reference/#endpoint-get-recommendations)
    #[maybe_async]
    pub async fn recommendations<L: Into<Option<u32>>>(
        &self,
        seed_artists: Option<Vec<&ArtistId>>,
        seed_genres: Option<Vec<String>>,
        seed_tracks: Option<Vec<&TrackId>>,
        limit: L,
        market: Option<Market>,
        payload: &Map<String, Value>,
    ) -> ClientResult<Recommendations> {
        let mut params = Query::with_capacity(payload.len() + 1);
        params.insert("limit".to_owned(), limit.into().unwrap_or(20).to_string());
        // TODO: this probably can be improved.
        let attributes = [
            "acousticness",
            "danceability",
            "duration_ms",
            "energy",
            "instrumentalness",
            "key",
            "liveness",
            "loudness",
            "mode",
            "popularity",
            "speechiness",
            "tempo",
            "time_signature",
            "valence",
        ];
        let prefixes = ["min", "max", "target"];
        for attribute in attributes.iter() {
            for prefix in prefixes.iter() {
                let param = format!("{}_{}", prefix, attribute);
                if let Some(value) = payload.get(&param) {
                    // TODO: not sure if this `to_string` is what we want. It
                    // might add quotes to the strings.
                    params.insert(param, value.to_string());
                }
            }
        }

        if let Some(seed_artists) = seed_artists {
            params.insert("seed_artists".to_owned(), join_ids(seed_artists));
        }

        if let Some(seed_genres) = seed_genres {
            params.insert("seed_genres".to_owned(), seed_genres.join(","));
        }

        if let Some(seed_tracks) = seed_tracks {
            params.insert("seed_tracks".to_owned(), join_ids(seed_tracks));
        }
<<<<<<< HEAD

        if let Some(country) = country {
            params.insert("market".to_owned(), country.to_string());
        }

        let result = self.get("recommendations", None, &params).await?;
=======
        if let Some(market) = market {
            params.insert("market".to_owned(), market.to_string());
        }
        let result = self.endpoint_get("recommendations", &params).await?;
>>>>>>> 82e62621
        self.convert_result(&result)
    }

    /// Get audio features for a track
    ///
    /// Parameters:
    /// - track - track URI, URL or ID
    ///
    /// [Reference](https://developer.spotify.com/documentation/web-api/reference/#endpoint-get-audio-features)
    #[maybe_async]
<<<<<<< HEAD
    pub async fn track_features(&self, track_id: &TrackId) -> ClientResult<AudioFeatures> {
        let url = format!("audio-features/{}", track_id.id());
        let result = self.get(&url, None, &Query::new()).await?;
=======
    pub async fn track_features(&self, track: &str) -> ClientResult<AudioFeatures> {
        let track_id = self.get_id(Type::Track, track);
        let url = format!("audio-features/{}", track_id);
        let result = self.endpoint_get(&url, &Query::new()).await?;
>>>>>>> 82e62621
        self.convert_result(&result)
    }

    /// Get Audio Features for Several Tracks
    ///
    /// Parameters:
    /// - tracks a list of track URIs, URLs or IDs
    ///
    /// [Reference](https://developer.spotify.com/documentation/web-api/reference/#endpoint-get-several-audio-features)
    #[maybe_async]
    pub async fn tracks_features<'a>(
        &self,
        track_ids: impl IntoIterator<Item = &'a TrackId>,
    ) -> ClientResult<Option<Vec<AudioFeatures>>> {
        let url = format!("audio-features/?ids={}", join_ids(track_ids));

        let result = self.endpoint_get(&url, &Query::new()).await?;
        if result.is_empty() {
            Ok(None)
        } else {
            self.convert_result::<Option<AudioFeaturesPayload>>(&result)
                .map(|option_payload| option_payload.map(|x| x.audio_features))
        }
    }

    /// Get Audio Analysis for a Track
    ///
    /// Parameters:
    /// - track_id - a track URI, URL or ID
    ///
    /// [Reference](https://developer.spotify.com/documentation/web-api/reference/#endpoint-get-audio-analysis)
    #[maybe_async]
<<<<<<< HEAD
    pub async fn track_analysis(&self, track_id: &TrackId) -> ClientResult<AudioAnalysis> {
        let url = format!("audio-analysis/{}", track_id.id());
        let result = self.get(&url, None, &Query::new()).await?;
=======
    pub async fn track_analysis(&self, track: &str) -> ClientResult<AudioAnalysis> {
        let trid = self.get_id(Type::Track, track);
        let url = format!("audio-analysis/{}", trid);
        let result = self.endpoint_get(&url, &Query::new()).await?;
>>>>>>> 82e62621
        self.convert_result(&result)
    }

    /// Get a User’s Available Devices
    ///
    /// [Reference](https://developer.spotify.com/documentation/web-api/reference/#endpoint-get-a-users-available-devices)
    #[maybe_async]
    pub async fn device(&self) -> ClientResult<Vec<Device>> {
        let result = self
            .endpoint_get("me/player/devices", &Query::new())
            .await?;
        self.convert_result::<DevicePayload>(&result)
            .map(|x| x.devices)
    }

    /// Get Information About The User’s Current Playback
    ///
    /// Parameters:
    /// - market: Optional. an ISO 3166-1 alpha-2 country code or the string from_token.
    /// - additional_types: Optional. A comma-separated list of item types that
    ///   your client supports besides the default track type. Valid types are:
    ///   `track` and `episode`.
    ///
    /// [Reference](https://developer.spotify.com/documentation/web-api/reference/#endpoint-get-information-about-the-users-current-playback)
    #[maybe_async]
    pub async fn current_playback(
        &self,
        market: Option<Market>,
        additional_types: Option<Vec<AdditionalType>>,
    ) -> ClientResult<Option<CurrentPlaybackContext>> {
        let mut params = Query::new();
        if let Some(market) = market {
            params.insert("country".to_owned(), market.to_string());
        }
        if let Some(additional_types) = additional_types {
            params.insert(
                "additional_types".to_owned(),
                additional_types
                    .iter()
                    .map(|x| x.to_string())
                    .collect::<Vec<_>>()
                    .join(","),
            );
        }

        let result = self.endpoint_get("me/player", &params).await?;
        if result.is_empty() {
            Ok(None)
        } else {
            self.convert_result(&result)
        }
    }

    /// Get the User’s Currently Playing Track
    ///
    /// Parameters:
    /// - market: Optional. an ISO 3166-1 alpha-2 country code or the string from_token.
    /// - additional_types: Optional. A comma-separated list of item types that
    ///   your client supports besides the default track type. Valid types are:
    ///   `track` and `episode`.
    ///
    /// [Reference](https://developer.spotify.com/documentation/web-api/reference/#endpoint-get-recently-played)
    #[maybe_async]
    pub async fn current_playing(
        &self,
        market: Option<Market>,
        additional_types: Option<Vec<AdditionalType>>,
    ) -> ClientResult<Option<CurrentlyPlayingContext>> {
        let mut params = Query::new();
        if let Some(market) = market {
            params.insert("market".to_owned(), market.to_string());
        }
        if let Some(additional_types) = additional_types {
            params.insert(
                "additional_types".to_owned(),
                additional_types
                    .iter()
                    .map(|x| x.to_string())
                    .collect::<Vec<_>>()
                    .join(","),
            );
        }

        let result = self
            .get("me/player/currently-playing", None, &params)
            .await?;
        if result.is_empty() {
            Ok(None)
        } else {
            self.convert_result(&result)
        }
    }

    /// Transfer a User’s Playback.
    ///
    /// Note: Although an array is accepted, only a single device_id is
    /// currently supported. Supplying more than one will return 400 Bad Request
    ///
    /// Parameters:
    /// - device_id - transfer playback to this device
    /// - force_play - true: after transfer, play. false:
    ///   keep current state.
    ///
    /// [Reference](https://developer.spotify.com/documentation/web-api/reference/#endpoint-transfer-a-users-playback)
    #[maybe_async]
    pub async fn transfer_playback<T: Into<Option<bool>>>(
        &self,
        device_id: &str,
        force_play: T,
    ) -> ClientResult<()> {
        self.endpoint_put(
            "me/player",
            &json! ({
                "device_ids": vec![device_id.to_owned()],
                "play": force_play.into().unwrap_or(true)
            }),
        )
        .await?;

        Ok(())
    }

    /// Start/Resume a User’s Playback.
    ///
    /// Provide a `context_uri` to start playback or a album, artist, or
    /// playlist. Provide a `uris` list to start playback of one or more tracks.
    /// Provide `offset` as {"position": <int>} or {"uri": "<track uri>"} to
    /// start playback at a particular offset.
    ///
    /// Parameters:
    /// - device_id - device target for playback
    /// - context_uri - spotify context uri to play
    /// - uris - spotify track uris
    /// - offset - offset into context by index or track
    /// - position_ms - Indicates from what position to start playback.
    ///
    /// [Reference](https://developer.spotify.com/documentation/web-api/reference/#endpoint-start-a-users-playback)
    #[maybe_async]
    pub async fn start_context_playback<T: PlayContextIdType, U: PlayableIdType>(
        &self,
        context_uri: &Id<T>,
        device_id: Option<String>,
        offset: Option<super::model::Offset<U>>,
        position_ms: Option<std::time::Duration>,
    ) -> ClientResult<()> {
        use super::model::Offset;

        let mut params = json!({});
        json_insert!(params, "context_uri", context_uri.uri());
        if let Some(offset) = offset {
            match offset {
                Offset::Position(position) => {
                    json_insert!(
                        params,
                        "offset",
                        json!({ "position": position.as_millis() })
                    );
                }
                Offset::Uri(uri) => {
                    json_insert!(params, "offset", json!({ "uri": uri.uri() }));
                }
            }
        }
        if let Some(position_ms) = position_ms {
            json_insert!(params, "position_ms", position_ms);
        };
        let url = self.append_device_id("me/player/play", device_id);
        self.put(&url, None, &params).await?;

        Ok(())
    }

    #[maybe_async]
    pub async fn start_uris_playback<T: PlayableIdType, U: PlayableIdType>(
        &self,
        uris: &[&Id<T>],
        device_id: Option<String>,
        offset: Option<super::model::Offset<U>>,
        position_ms: Option<u32>,
    ) -> ClientResult<()> {
        use super::model::Offset;

        let mut params = json!({});
        json_insert!(
            params,
            "uris",
            uris.iter().map(|id| id.uri()).collect::<Vec<_>>()
        );
        if let Some(offset) = offset {
            match offset {
                Offset::Position(position) => {
                    json_insert!(
                        params,
                        "offset",
                        json!({ "position": position.as_millis() })
                    );
                }
                Offset::Uri(uri) => {
                    json_insert!(params, "offset", json!({ "uri": uri.uri() }));
                }
            }
        }
        if let Some(position_ms) = position_ms {
            json_insert!(params, "position_ms", position_ms);
        };
        let url = self.append_device_id("me/player/play", device_id);
        self.endpoint_put(&url, &params).await?;

        Ok(())
    }

    /// Pause a User’s Playback.
    ///
    /// Parameters:
    /// - device_id - device target for playback
    ///
    /// [Reference](https://developer.spotify.com/documentation/web-api/reference/#endpoint-pause-a-users-playback)
    #[maybe_async]
    pub async fn pause_playback(&self, device_id: Option<String>) -> ClientResult<()> {
        let url = self.append_device_id("me/player/pause", device_id);
        self.endpoint_put(&url, &json!({})).await?;

        Ok(())
    }

    /// Skip User’s Playback To Next Track.
    ///
    /// Parameters:
    /// - device_id - device target for playback
    ///
    /// [Reference](https://developer.spotify.com/documentation/web-api/reference/#endpoint-skip-users-playback-to-next-track)
    #[maybe_async]
    pub async fn next_track(&self, device_id: Option<String>) -> ClientResult<()> {
        let url = self.append_device_id("me/player/next", device_id);
        self.endpoint_post(&url, &json!({})).await?;

        Ok(())
    }

    /// Skip User’s Playback To Previous Track.
    ///
    /// Parameters:
    /// - device_id - device target for playback
    ///
    /// [Reference](https://developer.spotify.com/documentation/web-api/reference/#endpoint-skip-users-playback-to-previous-track)
    #[maybe_async]
    pub async fn previous_track(&self, device_id: Option<String>) -> ClientResult<()> {
        let url = self.append_device_id("me/player/previous", device_id);
        self.endpoint_post(&url, &json!({})).await?;

        Ok(())
    }

    /// Seek To Position In Currently Playing Track.
    ///
    /// Parameters:
    /// - position_ms - position in milliseconds to seek to
    /// - device_id - device target for playback
    ///
    /// [Reference](https://developer.spotify.com/documentation/web-api/reference/#endpoint-seek-to-position-in-currently-playing-track)
    #[maybe_async]
    pub async fn seek_track(
        &self,
        position_ms: u32,
        device_id: Option<String>,
    ) -> ClientResult<()> {
        let url = self.append_device_id(
            &format!("me/player/seek?position_ms={}", position_ms),
            device_id,
        );
        self.endpoint_put(&url, &json!({})).await?;

        Ok(())
    }

    /// Set Repeat Mode On User’s Playback.
    ///
    /// Parameters:
    /// - state - `track`, `context`, or `off`
    /// - device_id - device target for playback
    ///
    /// [Reference](https://developer.spotify.com/documentation/web-api/reference/#endpoint-set-repeat-mode-on-users-playback)
    #[maybe_async]
    pub async fn repeat(&self, state: RepeatState, device_id: Option<String>) -> ClientResult<()> {
        let url = self.append_device_id(
            &format!("me/player/repeat?state={}", state.to_string()),
            device_id,
        );
        self.endpoint_put(&url, &json!({})).await?;

        Ok(())
    }

    /// Set Volume For User’s Playback.
    ///
    /// Parameters:
    /// - volume_percent - volume between 0 and 100
    /// - device_id - device target for playback
    ///
    /// [Reference](https://developer.spotify.com/documentation/web-api/reference/#endpoint-set-volume-for-users-playback)
    #[maybe_async]
    pub async fn volume(&self, volume_percent: u8, device_id: Option<String>) -> ClientResult<()> {
        if volume_percent > 100u8 {
            error!("volume must be between 0 and 100, inclusive");
        }
        let url = self.append_device_id(
            &format!("me/player/volume?volume_percent={}", volume_percent),
            device_id,
        );
        self.endpoint_put(&url, &json!({})).await?;

        Ok(())
    }

    /// Toggle Shuffle For User’s Playback.
    ///
    /// Parameters:
    /// - state - true or false
    /// - device_id - device target for playback
    ///
    /// [Reference](https://developer.spotify.com/documentation/web-api/reference/#endpoint-toggle-shuffle-for-users-playback)
    #[maybe_async]
    pub async fn shuffle(&self, state: bool, device_id: Option<String>) -> ClientResult<()> {
        let url = self.append_device_id(&format!("me/player/shuffle?state={}", state), device_id);
        self.endpoint_put(&url, &json!({})).await?;

        Ok(())
    }

    /// Add an item to the end of the user's playback queue.
    ///
    /// Parameters:
    /// - uri - The uri of the item to add, Track or Episode
    /// - device id - The id of the device targeting
    /// - If no device ID provided the user's currently active device is
    ///   targeted
    ///
    /// [Reference](https://developer.spotify.com/documentation/web-api/reference/#endpoint-add-to-queue)
    #[maybe_async]
    pub async fn add_item_to_queue<T: PlayableIdType>(
        &self,
        item: &Id<T>,
        device_id: Option<String>,
    ) -> ClientResult<()> {
<<<<<<< HEAD
        let url = self.append_device_id(&format!("me/player/queue?uri={}", item), device_id);
        self.post(&url, None, &json!({})).await?;
=======
        let url = self.append_device_id(&format!("me/player/queue?uri={}", &item), device_id);
        self.endpoint_post(&url, &json!({})).await?;
>>>>>>> 82e62621

        Ok(())
    }

    /// Add a show or a list of shows to a user’s library.
    ///
    /// Parameters:
    /// - ids(Required) A comma-separated list of Spotify IDs for the shows to
    ///   be added to the user’s library.
    ///
    /// [Reference](https://developer.spotify.com/documentation/web-api/reference/#endpoint-save-shows-user)
    #[maybe_async]
<<<<<<< HEAD
    pub async fn save_shows<'a>(
        &self,
        show_ids: impl IntoIterator<Item = &'a ShowId>,
    ) -> ClientResult<()> {
        let url = format!("me/shows/?ids={}", join_ids(show_ids));
        self.put(&url, None, &json!({})).await?;
=======
    pub async fn save_shows<'a>(&self, ids: impl IntoIterator<Item = &'a str>) -> ClientResult<()> {
        let joined_ids = ids.into_iter().collect::<Vec<_>>().join(",");
        let url = format!("me/shows/?ids={}", joined_ids);
        self.endpoint_put(&url, &json!({})).await?;
>>>>>>> 82e62621

        Ok(())
    }

    /// Get a list of shows saved in the current Spotify user’s library.
    /// Optional parameters can be used to limit the number of shows returned.
    ///
    /// Parameters:
    /// - limit(Optional). The maximum number of shows to return. Default: 20.
    ///   Minimum: 1. Maximum: 50.
    /// - offset(Optional). The index of the first show to return. Default: 0
    ///   (the first object). Use with limit to get the next set of shows.
    ///
    /// [Reference](https://developer.spotify.com/documentation/web-api/reference/#endpoint-get-users-saved-shows)
    #[maybe_async]
    pub async fn get_saved_show<L: Into<Option<u32>>, O: Into<Option<u32>>>(
        &self,
        limit: L,
        offset: O,
    ) -> ClientResult<Page<Show>> {
        let mut params = Query::with_capacity(2);
        params.insert("limit".to_owned(), limit.into().unwrap_or(20).to_string());
        params.insert("offset".to_owned(), offset.into().unwrap_or(0).to_string());
        let result = self.endpoint_get("me/shows", &params).await?;
        self.convert_result(&result)
    }

    /// Get Spotify catalog information for a single show identified by its unique Spotify ID.
    ///
    /// Path Parameters:
    /// - id: The Spotify ID for the show.
    ///
    /// Query Parameters
    /// - market(Optional): An ISO 3166-1 alpha-2 country code or the string from_token.
    ///
    /// [Reference](https://developer.spotify.com/documentation/web-api/reference/#endpoint-get-a-show)
    #[maybe_async]
<<<<<<< HEAD
    pub async fn get_a_show(&self, id: &ShowId, market: Option<Country>) -> ClientResult<FullShow> {
=======
    pub async fn get_a_show(&self, id: String, market: Option<Market>) -> ClientResult<FullShow> {
>>>>>>> 82e62621
        let mut params = Query::new();
        if let Some(market) = market {
            params.insert("market".to_owned(), market.to_string());
        }
<<<<<<< HEAD
        let url = format!("shows/{}", id.id());
        let result = self.get(&url, None, &params).await?;
=======
        let url = format!("shows/{}", id);
        let result = self.endpoint_get(&url, &params).await?;
>>>>>>> 82e62621
        self.convert_result(&result)
    }

    /// Get Spotify catalog information for multiple shows based on their
    /// Spotify IDs.
    ///
    /// Query Parameters
    /// - ids(Required) A comma-separated list of the Spotify IDs for the shows. Maximum: 50 IDs.
    /// - market(Optional) An ISO 3166-1 alpha-2 country code or the string from_token.
    ///
    /// [Reference](https://developer.spotify.com/documentation/web-api/reference/#endpoint-get-multiple-shows)
    #[maybe_async]
    pub async fn get_several_shows<'a>(
        &self,
<<<<<<< HEAD
        ids: impl IntoIterator<Item = &'a ShowId>,
        market: Option<Country>,
=======
        ids: impl IntoIterator<Item = &'a str>,
        market: Option<Market>,
>>>>>>> 82e62621
    ) -> ClientResult<Vec<SimplifiedShow>> {
        let mut params = Query::with_capacity(1);
        params.insert("ids".to_owned(), join_ids(ids));
        if let Some(market) = market {
            params.insert("market".to_owned(), market.to_string());
        }
        let result = self.endpoint_get("shows", &params).await?;
        self.convert_result::<SeversalSimplifiedShows>(&result)
            .map(|x| x.shows)
    }

    /// Get Spotify catalog information about an show’s episodes. Optional
    /// parameters can be used to limit the number of episodes returned.
    ///
    /// Path Parameters
    /// - id: The Spotify ID for the show.
    ///
    /// Query Parameters
    /// - limit: Optional. The maximum number of episodes to return. Default: 20. Minimum: 1. Maximum: 50.
    /// - offset: Optional. The index of the first episode to return. Default: 0 (the first object). Use with limit to get the next set of episodes.
    /// - market: Optional. An ISO 3166-1 alpha-2 country code or the string from_token.
    ///
    /// [Reference](https://developer.spotify.com/documentation/web-api/reference/#endpoint-get-a-shows-episodes)
    #[maybe_async]
    pub async fn get_shows_episodes<L: Into<Option<u32>>, O: Into<Option<u32>>>(
        &self,
        id: &ShowId,
        limit: L,
        offset: O,
        market: Option<Market>,
    ) -> ClientResult<Page<SimplifiedEpisode>> {
        let mut params = Query::with_capacity(2);
        params.insert("limit".to_owned(), limit.into().unwrap_or(20).to_string());
        params.insert("offset".to_owned(), offset.into().unwrap_or(0).to_string());
        if let Some(market) = market {
            params.insert("market".to_owned(), market.to_string());
        }
<<<<<<< HEAD
        let url = format!("shows/{}/episodes", id.id());
        let result = self.get(&url, None, &params).await?;
=======
        let url = format!("shows/{}/episodes", id);
        let result = self.endpoint_get(&url, &params).await?;
>>>>>>> 82e62621
        self.convert_result(&result)
    }

    /// Get Spotify catalog information for a single episode identified by its unique Spotify ID.
    ///
    /// Path Parameters
    /// - id: The Spotify ID for the episode.
    ///
    /// Query Parameters
    /// - market: Optional. An ISO 3166-1 alpha-2 country code or the string from_token.
    ///
    /// [Reference](https://developer.spotify.com/documentation/web-api/reference/#endpoint-get-an-episode)
    #[maybe_async]
    pub async fn get_an_episode(
        &self,
<<<<<<< HEAD
        id: &EpisodeId,
        market: Option<Country>,
=======
        id: String,
        market: Option<Market>,
>>>>>>> 82e62621
    ) -> ClientResult<FullEpisode> {
        let url = format!("episodes/{}", id.id());
        let mut params = Query::new();
        if let Some(market) = market {
            params.insert("market".to_owned(), market.to_string());
        }

        let result = self.endpoint_get(&url, &params).await?;
        self.convert_result(&result)
    }

    /// Get Spotify catalog information for multiple episodes based on their Spotify IDs.
    ///
    /// Query Parameters
    /// - ids: Required. A comma-separated list of the Spotify IDs for the episodes. Maximum: 50 IDs.
    /// - market: Optional. An ISO 3166-1 alpha-2 country code or the string from_token.
    ///
    /// [Reference](https://developer.spotify.com/documentation/web-api/reference/#endpoint-get-multiple-episodes)
    #[maybe_async]
    pub async fn get_several_episodes<'a>(
        &self,
<<<<<<< HEAD
        ids: impl IntoIterator<Item = &'a EpisodeId>,
        market: Option<Country>,
=======
        ids: impl IntoIterator<Item = &'a str>,
        market: Option<Market>,
>>>>>>> 82e62621
    ) -> ClientResult<SeveralEpisodes> {
        let mut params = Query::with_capacity(1);
        params.insert("ids".to_owned(), join_ids(ids));
        if let Some(market) = market {
            params.insert("market".to_owned(), market.to_string());
        }
        let result = self.endpoint_get("episodes", &params).await?;
        self.convert_result(&result)
    }

    /// Check if one or more shows is already saved in the current Spotify user’s library.
    ///
    /// Query Parameters
    /// - ids: Required. A comma-separated list of the Spotify IDs for the shows. Maximum: 50 IDs.
    ///
    /// [Reference](https://developer.spotify.com/documentation/web-api/reference/#endpoint-check-users-saved-shows)
    #[maybe_async]
    pub async fn check_users_saved_shows<'a>(
        &self,
        ids: impl IntoIterator<Item = &'a ShowId>,
    ) -> ClientResult<Vec<bool>> {
        let mut params = Query::with_capacity(1);
<<<<<<< HEAD
        params.insert("ids".to_owned(), join_ids(ids));
        let result = self.get("me/shows/contains", None, &params).await?;
=======
        params.insert(
            "ids".to_owned(),
            ids.into_iter().collect::<Vec<_>>().join(","),
        );
        let result = self.endpoint_get("me/shows/contains", &params).await?;
>>>>>>> 82e62621
        self.convert_result(&result)
    }

    /// Delete one or more shows from current Spotify user's library.
    /// Changes to a user's saved shows may not be visible in other Spotify applications immediately.
    ///
    /// Query Parameters
    /// - ids: Required. A comma-separated list of Spotify IDs for the shows to be deleted from the user’s library.
    /// - market: Optional. An ISO 3166-1 alpha-2 country code or the string from_token.
    ///
    /// [Reference](https://developer.spotify.com/documentation/web-api/reference/#endpoint-remove-shows-user)
    #[maybe_async]
    pub async fn remove_users_saved_shows<'a>(
        &self,
<<<<<<< HEAD
        show_ids: impl IntoIterator<Item = &'a ShowId>,
        market: Option<Country>,
=======
        ids: impl IntoIterator<Item = &'a str>,
        market: Option<Market>,
>>>>>>> 82e62621
    ) -> ClientResult<()> {
        let url = format!("me/shows?ids={}", join_ids(show_ids));
        let mut params = json!({});
        if let Some(market) = market {
            json_insert!(params, "country", market.to_string());
        }
        self.endpoint_delete(&url, &params).await?;

        Ok(())
    }
}

#[inline]
fn join_ids<'a, T: 'a + IdType>(ids: impl IntoIterator<Item = &'a Id<T>>) -> String {
    ids.into_iter().collect::<Vec<_>>().join(",")
}

#[cfg(test)]
mod tests {
    use super::*;

    #[test]
    fn test_parse_response_code() {
        let url = "http://localhost:8888/callback?code=AQD0yXvFEOvw&state=sN#_=_";
        let spotify = SpotifyBuilder::default().build().unwrap();
        let code = spotify.parse_response_code(url).unwrap();
        assert_eq!(code, "AQD0yXvFEOvw");
    }
}<|MERGE_RESOLUTION|>--- conflicted
+++ resolved
@@ -161,16 +161,9 @@
     ///
     /// [Reference](https://developer.spotify.com/documentation/web-api/reference/#endpoint-get-track)
     #[maybe_async]
-<<<<<<< HEAD
     pub async fn track(&self, track_id: &TrackId) -> ClientResult<FullTrack> {
         let url = format!("tracks/{}", track_id.id());
-        let result = self.get(&url, None, &Query::new()).await?;
-=======
-    pub async fn track(&self, track_id: &str) -> ClientResult<FullTrack> {
-        let trid = self.get_id(Type::Track, track_id);
-        let url = format!("tracks/{}", trid);
         let result = self.endpoint_get(&url, &Query::new()).await?;
->>>>>>> 82e62621
         self.convert_result(&result)
     }
 
@@ -184,13 +177,8 @@
     #[maybe_async]
     pub async fn tracks<'a>(
         &self,
-<<<<<<< HEAD
         track_ids: impl IntoIterator<Item = &'a TrackId>,
-        market: Option<Country>,
-=======
-        track_ids: impl IntoIterator<Item = &'a str>,
         market: Option<Market>,
->>>>>>> 82e62621
     ) -> ClientResult<Vec<FullTrack>> {
         let ids = join_ids(track_ids);
 
@@ -199,13 +187,8 @@
             params.insert("market".to_owned(), market.to_string());
         }
 
-<<<<<<< HEAD
         let url = format!("tracks/?ids={}", ids);
-        let result = self.get(&url, None, &params).await?;
-=======
-        let url = format!("tracks/?ids={}", ids.join(","));
         let result = self.endpoint_get(&url, &params).await?;
->>>>>>> 82e62621
         self.convert_result::<FullTracks>(&result).map(|x| x.tracks)
     }
 
@@ -216,16 +199,9 @@
     ///
     /// [Reference](https://developer.spotify.com/documentation/web-api/reference/#endpoint-get-an-artist)
     #[maybe_async]
-<<<<<<< HEAD
     pub async fn artist(&self, artist_id: &ArtistId) -> ClientResult<FullArtist> {
         let url = format!("artists/{}", artist_id.id());
-        let result = self.get(&url, None, &Query::new()).await?;
-=======
-    pub async fn artist(&self, artist_id: &str) -> ClientResult<FullArtist> {
-        let trid = self.get_id(Type::Artist, artist_id);
-        let url = format!("artists/{}", trid);
         let result = self.endpoint_get(&url, &Query::new()).await?;
->>>>>>> 82e62621
         self.convert_result(&result)
     }
 
@@ -240,18 +216,9 @@
         &self,
         artist_ids: impl IntoIterator<Item = &'a ArtistId>,
     ) -> ClientResult<Vec<FullArtist>> {
-<<<<<<< HEAD
         let ids = join_ids(artist_ids);
         let url = format!("artists/?ids={}", ids);
-        let result = self.get(&url, None, &Query::new()).await?;
-=======
-        let mut ids: Vec<String> = vec![];
-        for artist_id in artist_ids {
-            ids.push(self.get_id(Type::Artist, artist_id));
-        }
-        let url = format!("artists/?ids={}", ids.join(","));
         let result = self.endpoint_get(&url, &Query::new()).await?;
->>>>>>> 82e62621
 
         self.convert_result::<FullArtists>(&result)
             .map(|x| x.artists)
@@ -289,14 +256,8 @@
         if let Some(market) = market {
             params.insert("market".to_owned(), market.to_string());
         }
-<<<<<<< HEAD
         let url = format!("artists/{}/albums", artist_id.id());
-        let result = self.get(&url, None, &params).await?;
-=======
-        let trid = self.get_id(Type::Artist, artist_id);
-        let url = format!("artists/{}/albums", trid);
         let result = self.endpoint_get(&url, &params).await?;
->>>>>>> 82e62621
         self.convert_result(&result)
     }
 
@@ -311,26 +272,15 @@
     #[maybe_async]
     pub async fn artist_top_tracks(
         &self,
-<<<<<<< HEAD
         artist_id: &ArtistId,
-        country: T,
-=======
-        artist_id: &str,
         market: Market,
->>>>>>> 82e62621
     ) -> ClientResult<Vec<FullTrack>> {
         let mut params = Query::with_capacity(1);
 
         params.insert("market".to_owned(), market.to_string());
 
-<<<<<<< HEAD
         let url = format!("artists/{}/top-tracks", artist_id.id());
-        let result = self.get(&url, None, &params).await?;
-=======
-        let trid = self.get_id(Type::Artist, artist_id);
-        let url = format!("artists/{}/top-tracks", trid);
         let result = self.endpoint_get(&url, &params).await?;
->>>>>>> 82e62621
         self.convert_result::<FullTracks>(&result).map(|x| x.tracks)
     }
 
@@ -343,19 +293,12 @@
     ///
     /// [Reference](https://developer.spotify.com/documentation/web-api/reference/#endpoint-get-an-artists-related-artists)
     #[maybe_async]
-<<<<<<< HEAD
     pub async fn artist_related_artists(
         &self,
         artist_id: &ArtistId,
     ) -> ClientResult<Vec<FullArtist>> {
         let url = format!("artists/{}/related-artists", artist_id.id());
-        let result = self.get(&url, None, &Query::new()).await?;
-=======
-    pub async fn artist_related_artists(&self, artist_id: &str) -> ClientResult<Vec<FullArtist>> {
-        let trid = self.get_id(Type::Artist, artist_id);
-        let url = format!("artists/{}/related-artists", trid);
         let result = self.endpoint_get(&url, &Query::new()).await?;
->>>>>>> 82e62621
         self.convert_result::<FullArtists>(&result)
             .map(|x| x.artists)
     }
@@ -385,18 +328,9 @@
         &self,
         album_ids: impl IntoIterator<Item = &'a AlbumId>,
     ) -> ClientResult<Vec<FullAlbum>> {
-<<<<<<< HEAD
         let ids = join_ids(album_ids);
         let url = format!("albums/?ids={}", ids);
-        let result = self.get(&url, None, &Query::new()).await?;
-=======
-        let mut ids: Vec<String> = vec![];
-        for album_id in album_ids {
-            ids.push(self.get_id(Type::Album, album_id));
-        }
-        let url = format!("albums/?ids={}", ids.join(","));
         let result = self.endpoint_get(&url, &Query::new()).await?;
->>>>>>> 82e62621
         self.convert_result::<FullAlbums>(&result).map(|x| x.albums)
     }
 
@@ -459,14 +393,8 @@
         let mut params = Query::with_capacity(2);
         params.insert("limit".to_owned(), limit.into().unwrap_or(50).to_string());
         params.insert("offset".to_owned(), offset.into().unwrap_or(0).to_string());
-<<<<<<< HEAD
         let url = format!("albums/{}/tracks", album_id.id());
-        let result = self.get(&url, None, &params).await?;
-=======
-        let trid = self.get_id(Type::Album, album_id);
-        let url = format!("albums/{}/tracks", trid);
         let result = self.endpoint_get(&url, &params).await?;
->>>>>>> 82e62621
         self.convert_result(&result)
     }
 
@@ -477,15 +405,9 @@
     ///
     /// [Reference](https://developer.spotify.com/documentation/web-api/reference/#endpoint-get-users-profile)
     #[maybe_async]
-<<<<<<< HEAD
     pub async fn user(&self, user_id: &UserId) -> ClientResult<PublicUser> {
         let url = format!("users/{}", user_id.id());
-        let result = self.get(&url, None, &Query::new()).await?;
-=======
-    pub async fn user(&self, user_id: &str) -> ClientResult<PublicUser> {
-        let url = format!("users/{}", user_id);
         let result = self.endpoint_get(&url, &Query::new()).await?;
->>>>>>> 82e62621
         self.convert_result(&result)
     }
 
@@ -511,14 +433,8 @@
             params.insert("market".to_owned(), market.to_string());
         }
 
-<<<<<<< HEAD
         let url = format!("playlists/{}", playlist_id.id());
-        let result = self.get(&url, None, &params).await?;
-=======
-        let plid = self.get_id(Type::Playlist, playlist_id);
-        let url = format!("playlists/{}", plid);
         let result = self.endpoint_get(&url, &params).await?;
->>>>>>> 82e62621
         self.convert_result(&result)
     }
 
@@ -561,13 +477,8 @@
         let mut params = Query::with_capacity(2);
         params.insert("limit".to_owned(), limit.into().unwrap_or(50).to_string());
         params.insert("offset".to_owned(), offset.into().unwrap_or(0).to_string());
-<<<<<<< HEAD
         let url = format!("users/{}/playlists", user_id.id());
-        let result = self.get(&url, None, &params).await?;
-=======
-        let url = format!("users/{}/playlists", user_id);
         let result = self.endpoint_get(&url, &params).await?;
->>>>>>> 82e62621
         self.convert_result(&result)
     }
 
@@ -592,24 +503,13 @@
         }
         match playlist_id {
             Some(playlist_id) => {
-<<<<<<< HEAD
                 let url = format!("users/{}/playlists/{}", user_id.id(), playlist_id.id());
-                let result = self.get(&url, None, &params).await?;
+                let result = self.endpoint_get(&url, &params).await?;
                 self.convert_result(&result)
             }
             None => {
                 let url = format!("users/{}/starred", user_id.id());
-                let result = self.get(&url, None, &params).await?;
-=======
-                let plid = self.get_id(Type::Playlist, playlist_id);
-                let url = format!("users/{}/playlists/{}", user_id, plid);
                 let result = self.endpoint_get(&url, &params).await?;
-                self.convert_result(&result)
-            }
-            None => {
-                let url = format!("users/{}/starred", user_id);
-                let result = self.endpoint_get(&url, &params).await?;
->>>>>>> 82e62621
                 self.convert_result(&result)
             }
         }
@@ -643,14 +543,8 @@
         if let Some(fields) = fields {
             params.insert("fields".to_owned(), fields.to_owned());
         }
-<<<<<<< HEAD
         let url = format!("playlists/{}/tracks", playlist_id.id());
-        let result = self.get(&url, None, &params).await?;
-=======
-        let plid = self.get_id(Type::Playlist, playlist_id);
-        let url = format!("playlists/{}/tracks", plid);
         let result = self.endpoint_get(&url, &params).await?;
->>>>>>> 82e62621
         self.convert_result(&result)
     }
 
@@ -678,13 +572,8 @@
             "public": public,
             "description": description
         });
-<<<<<<< HEAD
         let url = format!("users/{}/playlists", user_id.id());
-        let result = self.post(&url, None, &params).await?;
-=======
-        let url = format!("users/{}/playlists", user_id);
         let result = self.endpoint_post(&url, &params).await?;
->>>>>>> 82e62621
         self.convert_result(&result)
     }
 
@@ -757,13 +646,8 @@
         if let Some(position) = position {
             json_insert!(params, "position", position);
         }
-<<<<<<< HEAD
         let url = format!("playlists/{}/tracks", playlist_id.id());
-        let result = self.post(&url, None, &params).await?;
-=======
-        let url = format!("playlists/{}/tracks", plid);
         let result = self.endpoint_post(&url, &params).await?;
->>>>>>> 82e62621
         self.convert_result(&result)
     }
 
@@ -784,13 +668,8 @@
         let uris = track_ids.into_iter().map(|id| id.uri()).collect::<Vec<_>>();
 
         let params = json!({ "uris": uris });
-<<<<<<< HEAD
         let url = format!("playlists/{}/tracks", playlist_id.id());
-        self.put(&url, None, &params).await?;
-=======
-        let url = format!("playlists/{}/tracks", plid);
         self.endpoint_put(&url, &params).await?;
->>>>>>> 82e62621
 
         Ok(())
     }
@@ -824,13 +703,8 @@
             json_insert!(params, "snapshot_id", snapshot_id);
         }
 
-<<<<<<< HEAD
         let url = format!("playlists/{}/tracks", playlist_id.id());
-        let result = self.put(&url, None, &params).await?;
-=======
-        let url = format!("playlists/{}/tracks", plid);
         let result = self.endpoint_put(&url, &params).await?;
->>>>>>> 82e62621
         self.convert_result(&result)
     }
 
@@ -863,14 +737,9 @@
         if let Some(snapshot_id) = snapshot_id {
             json_insert!(params, "snapshot_id", snapshot_id);
         }
-<<<<<<< HEAD
 
         let url = format!("playlists/{}/tracks", playlist_id.id());
-        let result = self.delete(&url, None, &params).await?;
-=======
-        let url = format!("playlists/{}/tracks", plid);
         let result = self.endpoint_delete(&url, &params).await?;
->>>>>>> 82e62621
         self.convert_result(&result)
     }
 
@@ -924,13 +793,8 @@
         if let Some(snapshot_id) = snapshot_id {
             json_insert!(params, "snapshot_id", snapshot_id);
         }
-<<<<<<< HEAD
         let url = format!("playlists/{}/tracks", playlist_id.id());
-        let result = self.delete(&url, None, &params).await?;
-=======
-        let url = format!("playlists/{}/tracks", plid);
         let result = self.endpoint_delete(&url, &params).await?;
->>>>>>> 82e62621
         self.convert_result(&result)
     }
 
@@ -1105,17 +969,8 @@
         &self,
         track_ids: impl IntoIterator<Item = &'a TrackId>,
     ) -> ClientResult<()> {
-<<<<<<< HEAD
         let url = format!("me/tracks/?ids={}", join_ids(track_ids));
-        self.delete(&url, None, &json!({})).await?;
-=======
-        let uris: Vec<String> = track_ids
-            .into_iter()
-            .map(|id| self.get_id(Type::Track, id))
-            .collect();
-        let url = format!("me/tracks/?ids={}", uris.join(","));
         self.endpoint_delete(&url, &json!({})).await?;
->>>>>>> 82e62621
 
         Ok(())
     }
@@ -1132,17 +987,8 @@
         &self,
         track_ids: impl IntoIterator<Item = &'a TrackId>,
     ) -> ClientResult<Vec<bool>> {
-<<<<<<< HEAD
         let url = format!("me/tracks/contains/?ids={}", join_ids(track_ids));
-        let result = self.get(&url, None, &Query::new()).await?;
-=======
-        let uris: Vec<String> = track_ids
-            .into_iter()
-            .map(|id| self.get_id(Type::Track, id))
-            .collect();
-        let url = format!("me/tracks/contains/?ids={}", uris.join(","));
         let result = self.endpoint_get(&url, &Query::new()).await?;
->>>>>>> 82e62621
         self.convert_result(&result)
     }
 
@@ -1157,17 +1003,8 @@
         &self,
         track_ids: impl IntoIterator<Item = &'a TrackId>,
     ) -> ClientResult<()> {
-<<<<<<< HEAD
         let url = format!("me/tracks/?ids={}", join_ids(track_ids));
-        self.put(&url, None, &json!({})).await?;
-=======
-        let uris: Vec<String> = track_ids
-            .into_iter()
-            .map(|id| self.get_id(Type::Track, id))
-            .collect();
-        let url = format!("me/tracks/?ids={}", uris.join(","));
         self.endpoint_put(&url, &json!({})).await?;
->>>>>>> 82e62621
 
         Ok(())
     }
@@ -1268,17 +1105,8 @@
         &self,
         album_ids: impl IntoIterator<Item = &'a AlbumId>,
     ) -> ClientResult<()> {
-<<<<<<< HEAD
         let url = format!("me/albums/?ids={}", join_ids(album_ids));
-        self.put(&url, None, &json!({})).await?;
-=======
-        let uris: Vec<String> = album_ids
-            .into_iter()
-            .map(|id| self.get_id(Type::Album, id))
-            .collect();
-        let url = format!("me/albums/?ids={}", uris.join(","));
         self.endpoint_put(&url, &json!({})).await?;
->>>>>>> 82e62621
 
         Ok(())
     }
@@ -1294,17 +1122,8 @@
         &self,
         album_ids: impl IntoIterator<Item = &'a AlbumId>,
     ) -> ClientResult<()> {
-<<<<<<< HEAD
         let url = format!("me/albums/?ids={}", join_ids(album_ids));
-        self.delete(&url, None, &json!({})).await?;
-=======
-        let uris: Vec<String> = album_ids
-            .into_iter()
-            .map(|id| self.get_id(Type::Album, id))
-            .collect();
-        let url = format!("me/albums/?ids={}", uris.join(","));
         self.endpoint_delete(&url, &json!({})).await?;
->>>>>>> 82e62621
 
         Ok(())
     }
@@ -1321,17 +1140,8 @@
         &self,
         album_ids: impl IntoIterator<Item = &'a AlbumId>,
     ) -> ClientResult<Vec<bool>> {
-<<<<<<< HEAD
         let url = format!("me/albums/contains/?ids={}", join_ids(album_ids));
-        let result = self.get(&url, None, &Query::new()).await?;
-=======
-        let uris: Vec<String> = album_ids
-            .into_iter()
-            .map(|id| self.get_id(Type::Album, id))
-            .collect();
-        let url = format!("me/albums/contains/?ids={}", uris.join(","));
         let result = self.endpoint_get(&url, &Query::new()).await?;
->>>>>>> 82e62621
         self.convert_result(&result)
     }
 
@@ -1346,16 +1156,8 @@
         &self,
         artist_ids: impl IntoIterator<Item = &'a ArtistId>,
     ) -> ClientResult<()> {
-<<<<<<< HEAD
         let url = format!("me/following?type=artist&ids={}", join_ids(artist_ids));
-        self.put(&url, None, &json!({})).await?;
-=======
-        let url = format!(
-            "me/following?type=artist&ids={}",
-            artist_ids.into_iter().collect::<Vec<_>>().join(",")
-        );
         self.endpoint_put(&url, &json!({})).await?;
->>>>>>> 82e62621
 
         Ok(())
     }
@@ -1371,16 +1173,8 @@
         &self,
         artist_ids: impl IntoIterator<Item = &'a ArtistId>,
     ) -> ClientResult<()> {
-<<<<<<< HEAD
         let url = format!("me/following?type=artist&ids={}", join_ids(artist_ids));
-        self.delete(&url, None, &json!({})).await?;
-=======
-        let url = format!(
-            "me/following?type=artist&ids={}",
-            artist_ids.into_iter().collect::<Vec<_>>().join(",")
-        );
         self.endpoint_delete(&url, &json!({})).await?;
->>>>>>> 82e62621
 
         Ok(())
     }
@@ -1416,16 +1210,8 @@
         &self,
         user_ids: impl IntoIterator<Item = &'a UserId>,
     ) -> ClientResult<()> {
-<<<<<<< HEAD
         let url = format!("me/following?type=user&ids={}", join_ids(user_ids));
-        self.put(&url, None, &json!({})).await?;
-=======
-        let url = format!(
-            "me/following?type=user&ids={}",
-            user_ids.into_iter().collect::<Vec<_>>().join(",")
-        );
         self.endpoint_put(&url, &json!({})).await?;
->>>>>>> 82e62621
 
         Ok(())
     }
@@ -1441,16 +1227,8 @@
         &self,
         user_ids: impl IntoIterator<Item = &'a UserId>,
     ) -> ClientResult<()> {
-<<<<<<< HEAD
         let url = format!("me/following?type=user&ids={}", join_ids(user_ids));
-        self.delete(&url, None, &json!({})).await?;
-=======
-        let url = format!(
-            "me/following?type=user&ids={}",
-            user_ids.into_iter().collect::<Vec<_>>().join(",")
-        );
         self.endpoint_delete(&url, &json!({})).await?;
->>>>>>> 82e62621
 
         Ok(())
     }
@@ -1661,19 +1439,10 @@
         if let Some(seed_tracks) = seed_tracks {
             params.insert("seed_tracks".to_owned(), join_ids(seed_tracks));
         }
-<<<<<<< HEAD
-
-        if let Some(country) = country {
-            params.insert("market".to_owned(), country.to_string());
-        }
-
-        let result = self.get("recommendations", None, &params).await?;
-=======
         if let Some(market) = market {
             params.insert("market".to_owned(), market.to_string());
         }
         let result = self.endpoint_get("recommendations", &params).await?;
->>>>>>> 82e62621
         self.convert_result(&result)
     }
 
@@ -1684,16 +1453,9 @@
     ///
     /// [Reference](https://developer.spotify.com/documentation/web-api/reference/#endpoint-get-audio-features)
     #[maybe_async]
-<<<<<<< HEAD
     pub async fn track_features(&self, track_id: &TrackId) -> ClientResult<AudioFeatures> {
         let url = format!("audio-features/{}", track_id.id());
-        let result = self.get(&url, None, &Query::new()).await?;
-=======
-    pub async fn track_features(&self, track: &str) -> ClientResult<AudioFeatures> {
-        let track_id = self.get_id(Type::Track, track);
-        let url = format!("audio-features/{}", track_id);
         let result = self.endpoint_get(&url, &Query::new()).await?;
->>>>>>> 82e62621
         self.convert_result(&result)
     }
 
@@ -1726,16 +1488,9 @@
     ///
     /// [Reference](https://developer.spotify.com/documentation/web-api/reference/#endpoint-get-audio-analysis)
     #[maybe_async]
-<<<<<<< HEAD
     pub async fn track_analysis(&self, track_id: &TrackId) -> ClientResult<AudioAnalysis> {
         let url = format!("audio-analysis/{}", track_id.id());
-        let result = self.get(&url, None, &Query::new()).await?;
-=======
-    pub async fn track_analysis(&self, track: &str) -> ClientResult<AudioAnalysis> {
-        let trid = self.get_id(Type::Track, track);
-        let url = format!("audio-analysis/{}", trid);
         let result = self.endpoint_get(&url, &Query::new()).await?;
->>>>>>> 82e62621
         self.convert_result(&result)
     }
 
@@ -2080,13 +1835,8 @@
         item: &Id<T>,
         device_id: Option<String>,
     ) -> ClientResult<()> {
-<<<<<<< HEAD
         let url = self.append_device_id(&format!("me/player/queue?uri={}", item), device_id);
-        self.post(&url, None, &json!({})).await?;
-=======
-        let url = self.append_device_id(&format!("me/player/queue?uri={}", &item), device_id);
         self.endpoint_post(&url, &json!({})).await?;
->>>>>>> 82e62621
 
         Ok(())
     }
@@ -2099,19 +1849,12 @@
     ///
     /// [Reference](https://developer.spotify.com/documentation/web-api/reference/#endpoint-save-shows-user)
     #[maybe_async]
-<<<<<<< HEAD
     pub async fn save_shows<'a>(
         &self,
         show_ids: impl IntoIterator<Item = &'a ShowId>,
     ) -> ClientResult<()> {
         let url = format!("me/shows/?ids={}", join_ids(show_ids));
-        self.put(&url, None, &json!({})).await?;
-=======
-    pub async fn save_shows<'a>(&self, ids: impl IntoIterator<Item = &'a str>) -> ClientResult<()> {
-        let joined_ids = ids.into_iter().collect::<Vec<_>>().join(",");
-        let url = format!("me/shows/?ids={}", joined_ids);
         self.endpoint_put(&url, &json!({})).await?;
->>>>>>> 82e62621
 
         Ok(())
     }
@@ -2149,22 +1892,13 @@
     ///
     /// [Reference](https://developer.spotify.com/documentation/web-api/reference/#endpoint-get-a-show)
     #[maybe_async]
-<<<<<<< HEAD
-    pub async fn get_a_show(&self, id: &ShowId, market: Option<Country>) -> ClientResult<FullShow> {
-=======
-    pub async fn get_a_show(&self, id: String, market: Option<Market>) -> ClientResult<FullShow> {
->>>>>>> 82e62621
+    pub async fn get_a_show(&self, id: &ShowId, market: Option<Market>) -> ClientResult<FullShow> {
         let mut params = Query::new();
         if let Some(market) = market {
             params.insert("market".to_owned(), market.to_string());
         }
-<<<<<<< HEAD
         let url = format!("shows/{}", id.id());
-        let result = self.get(&url, None, &params).await?;
-=======
-        let url = format!("shows/{}", id);
         let result = self.endpoint_get(&url, &params).await?;
->>>>>>> 82e62621
         self.convert_result(&result)
     }
 
@@ -2179,13 +1913,8 @@
     #[maybe_async]
     pub async fn get_several_shows<'a>(
         &self,
-<<<<<<< HEAD
         ids: impl IntoIterator<Item = &'a ShowId>,
-        market: Option<Country>,
-=======
-        ids: impl IntoIterator<Item = &'a str>,
         market: Option<Market>,
->>>>>>> 82e62621
     ) -> ClientResult<Vec<SimplifiedShow>> {
         let mut params = Query::with_capacity(1);
         params.insert("ids".to_owned(), join_ids(ids));
@@ -2223,13 +1952,8 @@
         if let Some(market) = market {
             params.insert("market".to_owned(), market.to_string());
         }
-<<<<<<< HEAD
         let url = format!("shows/{}/episodes", id.id());
-        let result = self.get(&url, None, &params).await?;
-=======
-        let url = format!("shows/{}/episodes", id);
         let result = self.endpoint_get(&url, &params).await?;
->>>>>>> 82e62621
         self.convert_result(&result)
     }
 
@@ -2245,13 +1969,8 @@
     #[maybe_async]
     pub async fn get_an_episode(
         &self,
-<<<<<<< HEAD
         id: &EpisodeId,
-        market: Option<Country>,
-=======
-        id: String,
         market: Option<Market>,
->>>>>>> 82e62621
     ) -> ClientResult<FullEpisode> {
         let url = format!("episodes/{}", id.id());
         let mut params = Query::new();
@@ -2273,13 +1992,8 @@
     #[maybe_async]
     pub async fn get_several_episodes<'a>(
         &self,
-<<<<<<< HEAD
         ids: impl IntoIterator<Item = &'a EpisodeId>,
-        market: Option<Country>,
-=======
-        ids: impl IntoIterator<Item = &'a str>,
         market: Option<Market>,
->>>>>>> 82e62621
     ) -> ClientResult<SeveralEpisodes> {
         let mut params = Query::with_capacity(1);
         params.insert("ids".to_owned(), join_ids(ids));
@@ -2302,16 +2016,8 @@
         ids: impl IntoIterator<Item = &'a ShowId>,
     ) -> ClientResult<Vec<bool>> {
         let mut params = Query::with_capacity(1);
-<<<<<<< HEAD
         params.insert("ids".to_owned(), join_ids(ids));
-        let result = self.get("me/shows/contains", None, &params).await?;
-=======
-        params.insert(
-            "ids".to_owned(),
-            ids.into_iter().collect::<Vec<_>>().join(","),
-        );
         let result = self.endpoint_get("me/shows/contains", &params).await?;
->>>>>>> 82e62621
         self.convert_result(&result)
     }
 
@@ -2326,13 +2032,8 @@
     #[maybe_async]
     pub async fn remove_users_saved_shows<'a>(
         &self,
-<<<<<<< HEAD
         show_ids: impl IntoIterator<Item = &'a ShowId>,
-        market: Option<Country>,
-=======
-        ids: impl IntoIterator<Item = &'a str>,
         market: Option<Market>,
->>>>>>> 82e62621
     ) -> ClientResult<()> {
         let url = format!("me/shows?ids={}", join_ids(show_ids));
         let mut params = json!({});
